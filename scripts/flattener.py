import argparse
import anndata as ad
import boto3
import lattice
import os
import pandas as pd
import shutil
import sys
import scanpy as sc
import re
import subprocess
import numpy as np
import collections
import logging
import gc
from scipy import sparse
from datetime import datetime
import json
import numbers
import squidpy as sq
import flattener_mods as fm

# Creating empty list for warnings
warning_list = []

EPILOG = '''
Examples:

    python %(prog)s -m local -f LATDF119AAA

For more details:

    python %(prog)s --help
'''

class GlobVals:
	def __init__(self, mfinal_obj, mfinal_adata, cxg_adata, cxg_adata_raw, cxg_obs, cxg_uns, cxg_obsm, connection):
		self.mfinal_obj = mfinal_obj
		self.mfinal_adata = mfinal_adata
		self.cxg_adata = cxg_adata
		self.cxg_adata_raw = cxg_adata_raw
		self.cxg_obs = cxg_obs
		self.cxg_uns = cxg_uns
		self.cxg_obsm = cxg_obsm
		self.connection = connection

def getArgs():
    parser = argparse.ArgumentParser(
        description=__doc__, epilog=EPILOG,
        formatter_class=argparse.RawDescriptionHelpFormatter,
    )
    parser.add_argument('--file', '-f',
                        help='Any identifier for the matrix of interest.')
    parser.add_argument('--mode', '-m',
                        help='The machine to run on.')
    args = parser.parse_args()
    if len(sys.argv) == 1:
    	parser.print_help()
    	sys.exit()
    return args


# Download entire directory contents from S3
def download_directory(download_url, directory):
	bucket_name = download_url.split('/')[2]
	spatial_folder = download_url.replace('s3://{}/'.format(bucket_name), "")
	s3client = boto3.client("s3")
	results = s3client.list_objects_v2(Bucket=bucket_name, Prefix=spatial_folder, Delimiter='/')
	os.mkdir(fm.MTX_DIR+"/spatial")
	for file in results.get('Contents'):
		if file.get('Size') == 0:
			continue
		file_path = file.get('Key')
		file_name = file_path.split('/')[-1]
		try:
			s3client.download_file(bucket_name, file_path, directory + '/spatial/' + file_name)
		except subprocess.CalledProcessError as e:
			logging.error('ERROR: Failed to find file S3://{}/{}'.format(bucket, file_path))
			sys.exit('ERROR: Failed to find file s3://{}/{}'.format(bucket, file_path))
		else:
			print(file_name + ' downloaded')


# Compile all reference annotations for var features into one pandas df
def compile_annotations(files):
	ids = pd.DataFrame()
	urls = 'https://github.com/chanzuckerberg/single-cell-curation/raw/main/cellxgene_schema_cli/cellxgene_schema/gencode_files/'
	for key in files:
		filename = fm.MTX_DIR + "/" + files[key] + ".gz"
		if os.path.exists(filename) == False:
			filename = urls + files[key] + '.gz'
		df = pd.read_csv(filename, names=['feature_id','symbol','start','stop'], dtype='str')
		ids = pd.concat([ids, df])
	return ids


# Recreated the final matrix ids, also checking to see if '-1' was removed from original cell identifier
def concatenate_cell_id(mxr_acc, raw_obs_names, glob):
	mfinal_cells = glob.mfinal_adata.obs.index.to_list()
	new_ids = []
	flag_removed = False
	cell_mapping_dct = {}
	cell_location = glob.mfinal_obj['cell_label_location']
	for mapping_dict in glob.mfinal_obj['cell_label_mappings']:
		cell_mapping_dct[mapping_dict['raw_matrix']] = mapping_dict['label']
	for final_id in mfinal_cells:
		if not re.search('[AGCT]+-1', final_id):
			flag_removed = True
	for id in raw_obs_names:
		if flag_removed:
			id = id.replace('-1', '')
		if cell_location == 'prefix':
			new_ids.append(cell_mapping_dct[mxr_acc]+id)
		elif cell_location == 'suffix':
			new_ids.append(id+cell_mapping_dct[mxr_acc])
	return(new_ids)

# Quality check final anndata created for cxg, sync up gene identifiers if necessary
def quality_check(glob):
	if glob.cxg_adata.obs.isnull().values.any():
		warning_list.append("WARNING: There is at least one 'NaN' value in the following cxg anndata obs columns: {}".format\
			(glob.cxg_adata.obs.columns[glob.cxg_adata.obs.isna().any()].tolist()))
	elif 'default_visualization' in glob.cxg_adata.uns:
		if adata.uns['default_visualization'] not in glob.cxg_adata.obs.values:
			logging.error('ERROR: The default_visualization field is not in the cxg anndata obs dataframe.')
			sys.exit("ERROR: The default_visualization field is not in the cxg anndata obs dataframe.")
	elif glob.mfinal_obj['X_normalized'] == True and glob.mfinal_obj['assays'] != ['snATAC-seq']:
		if len(glob.cxg_adata.var.index.tolist()) > len(glob.cxg_adata.raw.var.index.tolist()):
			logging.error('ERROR: There are more genes in normalized genes than in raw matrix.')
			sys.exit("ERROR: There are more genes in normalized genes than in raw matrix.")

# Return value to be stored in disease field based on list of diseases from donor and sample
def clean_list(lst, exp_disease):
	lst = lst.split(',')
	exp_disease_list = [i['term_id'] for i in exp_disease]
	disease_found = [i for i in exp_disease_list if i in lst]
	if disease_found:
		disease = disease_found[0]
		if len(disease_found) > 1:
			warning_list.append("WARNING: There is at least one sample with more than one experimental variable disease:\t{}".format(disease_found))
	else:
		disease = 'PATO:0000461'
	return disease

# Add temporary suffixes to var columns and then concatenate anndata objects in list together
# temp_anndata_list is created so that original anndata_list does not get suffixes
def concat_list(anndata_list, column, uns_merge):
	if column != 'none':
		suffix = 0
		for a in anndata_list:
			a.var.rename(columns={column:column + '-' + str(suffix)}, inplace=True)
			suffix += 1
	if uns_merge == True:
		concat_result = ad.concat(anndata_list, index_unique=None, join='outer', merge='unique',  uns_merge='first')
	else:
		concat_result = ad.concat(anndata_list, index_unique=None, join='outer', merge='unique')
	redundants = [i for i,c in collections.Counter(concat_result.obs.index.to_list()).items() if c>1]
	if len(redundants)>0:
		logging.error('ERROR: cell IDs are found in multiple raw matrix files.\t{}'.format(redundants))
		sys.exit('ERROR: cell IDs are found in multiple raw matrix files.\t{}'.format(redundants))
	drop_columns = [c for c in concat_result.obs.columns if c not in ['raw_matrix_accession', 'in_tissue', 'array_row', 'array_col']]
	if drop_columns:
		concat_result.obs.drop(columns=drop_columns, inplace=True)
	return concat_result

# Determine reported disease as unique of sample and donor diseases, removing unreported value
def report_diseases(mxr_df, exp_disease):
	mxr_df['reported_diseases'] = mxr_df['sample_diseases_term_name'] + ',' + mxr_df['donor_diseases_term_name']
	mxr_df['reported_diseases'] = mxr_df['reported_diseases'].apply(lambda x: '[{}]'.format(','.join([i for i in set(x.split(',')) if i!=fm.UNREPORTED_VALUE])))
	total_reported = mxr_df['reported_diseases'].unique()
	if len(total_reported) == 1:
		if total_reported[0] == '[]':
			mxr_df['reported_diseases'] = '[]'
	elif '[]' in total_reported:
		mxr_df['reported_diseases'].replace({'[]':'none'}, inplace=True)

	if exp_disease == fm.UNREPORTED_VALUE:
		mxr_df['disease_ontology_term_id'] = ['PATO:0000461'] * len(mxr_df.index)
	else:
		mxr_df['disease_ontology_term_id'] = mxr_df['sample_diseases_term_id'] + ',' + mxr_df['donor_diseases_term_id']
		mxr_df['disease_ontology_term_id'] = mxr_df['disease_ontology_term_id'].apply(clean_list, exp_disease=exp_disease)
		exp_disease_aslist = ['[{}]'.format(x['term_name']) for x in exp_disease]
		exp_disease_aslist.extend(['none', '[]'])
		if len([x for x in total_reported if x not in exp_disease_aslist])==0:
			mxr_df['reported_diseases'] = '[]'

# Demultiplex experimental metadata by finding demultiplexed suspension 
# Determine overlapping suspension, create library & demultiplexed suspension df
# get cell_metadata from that suspension, merge in library info
# merge with mxr_df on library
def demultiplex(lib_donor_df, library_susp, donor_susp, glob):
	susp_df = pd.DataFrame()
	lattice_donor = {}
	lattice_donor_col = []
	demult_susp_lst = []

	for donor_map in glob.mfinal_obj['donor_mappings']:
		lattice_donor[donor_map['label']] = donor_map['donor']
	for author_don in lib_donor_df['author_donor'].to_list():
		lattice_donor_col.append(lattice_donor[author_don])
	lib_donor_df['author_donor_@id'] = lattice_donor_col
	lib_donor_df['library_donor_@id'] = lib_donor_df['library_@id'] + "," + lib_donor_df['author_donor_@id']

	error = False
	error_list = []
	for lib_donor_unique in lib_donor_df['library_donor_@id'].to_list():
		demult_susp = ''
		lib_uniq = lib_donor_unique.split(',')[0]
		donor_uniq = lib_donor_unique.split(',')[1]

		for susp in donor_susp[donor_uniq]:
			if susp in library_susp[lib_uniq]:
				demult_susp = susp
		if demult_susp == '':
			logging.error('ERROR: Could not find suspension for demultiplexed donor: {}, {}, {}, {}'.format(donor_uniq, lib_uniq, donor_susp[donor_uniq], library_susp[lib_uniq]))
			print('ERROR: Could not find suspension for demultiplexed donor: {}, {}, {}, {}'.format(donor_uniq, lib_uniq, donor_susp[donor_uniq], library_susp[lib_uniq]))
			error = True
			error_list.append(donor_uniq)
		else:
			demult_susp_lst.append(demult_susp)
	if error:
		sys.exit("There are issues with finding common suspension for pooled library for the following donors:\t{}".format(error_list))
	lib_donor_df['suspension_@id'] = demult_susp_lst

	obj_type_subset = ['sample', 'suspension', 'donor']
	for susp in set(lib_donor_df['suspension_@id'].to_list()):
		values_to_add = {}
		susp_obj = lattice.get_object(susp, glob.connection)
		relevant_objects = fm.gather_objects(susp_obj, glob.mfinal_obj, glob.connection, start_type='suspension')
		for obj_type in obj_type_subset:
		 	objs = relevant_objects.get(obj_type, [])
		 	if len(objs) == 1:
		 		values_to_add = fm.gather_metdata(obj_type, fm.CELL_METADATA[obj_type], values_to_add, objs, glob.connection)
		 	else:
		 		logging.error('ERROR: Could not find suspension for demultiplexed donor: {}'.format(obj_type))
		 		sys.exit('ERROR: Could not find suspension for demultiplexed donor: {}'.format(obj_type))
		row_to_add = pd.Series(values_to_add)
		susp_df = pd.concat([susp_df, row_to_add.to_frame().T], ignore_index=True)
	lib_donor_df = lib_donor_df.merge(susp_df, left_on='suspension_@id', right_on='suspension_@id', how='left')
	return(lib_donor_df)


# Ontologize sex from donor.sex enum
def get_sex_ontology(donor_df):
	term_lookup = {
		'female': 'PATO:0000383',
		'male': 'PATO:0000384'
	}
	sexes = donor_df['sex'].unique()
	for sex in sexes:
		if sex in term_lookup:
			donor_df.loc[donor_df['sex'] == sex, 'sex_ontology_term_id'] = term_lookup[sex]
		elif sex == 'unknown' or sex == 'mixed':
			donor_df.loc[donor_df['sex'] == sex, 'sex_ontology_term_id'] = 'unknown'
		else:
			logging.error('ERROR: Unexpected sex: {}'.format(sex))
			sys.exit("ERROR: Unexpected sex: {}".format(sex))


# Make sure cxg_adata and cxg_adata_raw have same number of features
# If not, add implied zeros to csr, and add corresponding 'feature_is_filtered'
def add_zero(glob):
	if glob.cxg_adata_raw.shape[1] > glob.cxg_adata.shape[1]:
		genes_add = [x for x in glob.cxg_adata_raw.var.index.to_list() if x not in glob.cxg_adata.var.index.to_list()]
		new_matrix = sparse.csr_matrix(glob.cxg_adata.X, shape=glob.cxg_adata_raw.shape)
		all_genes = glob.cxg_adata.var.index.to_list()
		all_genes.extend(genes_add)
		new_var = pd.DataFrame(index=all_genes)
		new_var = pd.merge(new_var, glob.cxg_adata_raw.var, left_index=True, right_index=True, how='left')
		new_var['feature_is_filtered'] = False
		new_var.loc[genes_add, 'feature_is_filtered'] = True
		new_adata = ad.AnnData(X=new_matrix, obs=glob.cxg_adata.obs, var=new_var, uns=glob.cxg_adata.uns, obsm=glob.cxg_adata.obsm)
		if glob.cxg_adata.layers:
			for layer in glob.cxg_adata.layers:
				new_layer = sparse.csr_matrix((glob.cxg_adata.layers[layer].data, glob.cxg_adata.layers[layer].indices, 
					glob.cxg_adata.layers[layer].indptr), shape=glob.cxg_adata_raw.shape)
				new_adata.layers[layer] = new_layer
		new_adata = new_adata[:, glob.cxg_adata_raw.var.index.to_list()]
		new_adata.var = new_adata.var.merge(glob.cxg_adata.var, left_index=True, right_index=True, how='left')
		glob.cxg_adata = new_adata
	else:
		glob.cxg_adata.var['feature_is_filtered'] = False


# Use cxg_adata_raw var to map ensembl IDs and use that as index and drop redundants
# Make sure the indices are the same order for both anndata objects & clean up var metadata
# WILL NEED TO ADD NEW BIOTYPE FOR CITE-SEQ
def set_ensembl(redundant, glob):
	raw_cols = glob.cxg_adata_raw.var.columns.to_list()
	glob.cxg_adata_raw.var.drop(columns=[i for i in raw_cols if i!='gene_ids'], inplace=True)
	if glob.mfinal_obj['feature_keys'] == ['gene symbol']:
		if 'gene_ids' in glob.cxg_adata_raw.var.columns.to_list():
			# Drop unmapped genes from normalized matrix
			norm_index = set(glob.cxg_adata.var.index.to_list())
			raw_index = set(glob.cxg_adata_raw.var.index.to_list())
			drop_unmapped = list(norm_index.difference(raw_index))
			glob.cxg_adata = glob.cxg_adata[:, [i for i in glob.cxg_adata.var.index.to_list() if i not in drop_unmapped]]
			if len(drop_unmapped) > 0:
				warning_list.append('WARNING: {} unmapped gene_symbols were dropped. Full list available in logging file. Preview: {}'.format(len(drop_unmapped), drop_unmapped[:10]))
				warning_list.append('WARNING: Full list of the {} unmapped gene_ids dropped:\t{}'.format(len(drop_unmapped), drop_unmapped))
			glob.cxg_adata.var = pd.merge(glob.cxg_adata.var, glob.cxg_adata_raw.var, left_index=True, right_index=True, how='left', copy=True)
			glob.cxg_adata.var = glob.cxg_adata.var.set_index('gene_ids', drop=True)
			glob.cxg_adata_raw.var  = glob.cxg_adata_raw.var.set_index('gene_ids', drop=True)
			glob.cxg_adata.var.index.name = None
			glob.cxg_adata_raw.var.index.name = None

			# Drop redundant by Ensembl ID
			drop_redundant = list(set(redundant).intersection(set(glob.cxg_adata.var.index.to_list())))
			if len(drop_redundant) > 0:
				warning_list.append('WARNING: {} redundant gene_ids dropped:\t{}'.format(len(drop_redundant), drop_redundant))
			glob.cxg_adata = glob.cxg_adata[:, [i for i in glob.cxg_adata.var.index.to_list() if i not in redundant]]

		else:
			warning_list.append("WARNING: raw matrix does not have genes_ids column")
	elif glob.mfinal_obj['feature_keys'] == ['Ensembl gene ID']:
		glob.cxg_adata_raw.var_names_make_unique()
		glob.cxg_adata_raw.var  = glob.cxg_adata_raw.var.set_index('gene_ids', drop=True)
		glob.cxg_adata_raw.var.index.name = None
		unique_to_norm =  set(glob.cxg_adata.var.index.to_list()).difference(set(glob.cxg_adata_raw.var.index.to_list()))
		if len(unique_to_norm) > 0:
			warning_list.append("WARNING: normalized matrix contains {} Ensembl IDs not in raw".format(unique_to_norm))

# Filters the Ensembl IDs based on the compiled list of approved IDs
def filter_ensembl(adata, compiled_annot):
	# Using map file to map old ensembl_ids to new ensembl_ids before filtering
	v44_gene_map = json.load(open('../gene_ID_mapping/gene_map_v44.json'))
	new_gene_map = {k:v for k,v in v44_gene_map.items() if k in adata.var.index and v not in adata.var.index}
	adata.var.rename(index=new_gene_map, inplace=True)
	var_in_approved = adata.var.index[adata.var.index.isin(compiled_annot['feature_id'])]
	adata = adata[:, var_in_approved]
	return adata


# Clean up columns and column names for var, gene name must be gene_id
# WILL NEED TO REVISIT WHEN THERE IS MORE THAN ONE VALUE FOR GENE ID
def clean_var(glob):
	gene_pd = glob.cxg_adata_raw.var[[i for i in glob.cxg_adata_raw.var.columns.values.tolist() if 'gene_ids' in i]]
	gene_pd = gene_pd.replace('nan', np.nan)
	gene_pd = gene_pd.stack().groupby(level=0).apply(lambda x: x.unique()[0]).to_frame(name='gene_ids')
	glob.cxg_adata_raw.var.drop(columns=glob.cxg_adata_raw.var.columns.tolist(), inplace=True)
	glob.cxg_adata_raw.var = glob.cxg_adata_raw.var.merge(gene_pd, left_index=True, right_index=True, how='left')


# Reconcile genes if raw matrices annotated to multiple version by merging raw based on Ensembl ID
# Return raw matrix merged on Ensembl ID and list of gene to drop from normalized matrices
def reconcile_genes(cxg_adata_lst, glob):
	mfinal_adata_genes = glob.mfinal_adata.var.index.to_list()
	redundant = []
	stats = {}

	# Join raw matrices on ensembl, gene symbols stored as metadata
	for cxg_adata in cxg_adata_lst:
		cxg_adata.var['gene_symbols'] = cxg_adata.var.index
		cxg_adata.var = cxg_adata.var.set_index('gene_ids', drop=True)
	cxg_adata_raw_ensembl = concat_list(cxg_adata_lst, 'gene_symbols', False)

	# Join raw matrices on gene symbol, ensembl stored as metadata. Add suffix to make unique, using '.' as to match R default
	count = 0
	for cxg_adata in cxg_adata_lst:
		cxg_adata.var['gene_ids'] = cxg_adata.var.index
		cxg_adata.var =  cxg_adata.var.set_index('gene_symbols' + '-' + str(count), drop=True)
		count += 1
		cxg_adata.var_names_make_unique(join = '.')
	cxg_adata_raw_symbol = concat_list(cxg_adata_lst, 'gene_ids', False)

	# Go through adata indexed on symbol to see which have > 1 Ensembl ID
	gene_pd_symbol = cxg_adata_raw_symbol.var[[i for i in cxg_adata_raw_symbol.var.columns.values.tolist() if 'gene_ids' in i]]
	multiple_ensembl_df = gene_pd_symbol[gene_pd_symbol.stack().groupby(level=0).apply(lambda x: len([i for i in x.unique() if str(i)!='nan'])>1)==True]
	stats['multiple_ensembl'] = list(set(multiple_ensembl_df.index.to_list()))

	# Go through adata indexed on ensembl to see which have > 1 symbol
	gene_pd_ensembl = cxg_adata_raw_ensembl.var[[i for i in cxg_adata_raw_ensembl.var.columns.values.tolist() if 'gene_symbols' in i]]
	multiple_symbols_df = gene_pd_ensembl[gene_pd_ensembl.stack().groupby(level=0).apply(lambda x: len([i for i in x.unique() if str(i)!='nan'])>1)==True]
	stats['multiple_symbols'] = list(set(multiple_symbols_df.stack().groupby(level=0).apply(lambda x: x.unique().tolist()).sum()))

	# Log redundant gene Ensembl IDs from normalized matrix within a single version
	for col in gene_pd_ensembl.columns:
		for gene in [i for i, c in collections.Counter(gene_pd_ensembl[col].dropna().to_list()).items() if c > 1]:
			if True in gene_pd_ensembl[gene_pd_ensembl[col]==gene].index.str.endswith("PAR_Y"):
				redundant.extend([i for i in gene_pd_ensembl[gene_pd_ensembl[col]==gene].index.to_list() if i.endswith('PAR_Y')])
			else:
				redundant.extend(gene_pd_ensembl[gene_pd_ensembl[col] == gene].index.to_list())
	redundant = list(set(redundant))

	# Clean up raw.var in outer join on ensembl and switch to gene symbol for index. Run var_names_make_unique and remove redundants after mapping of Ensembl
	cxg_adata_raw_ensembl.var['gene_ids'] = cxg_adata_raw_ensembl.var.index
	cxg_adata_raw_ensembl.var['gene_symbols'] = gene_pd_ensembl.stack().groupby(level=0).apply(lambda x: x.unique()[0]).to_frame(name='gene_symbols')
	cxg_adata_raw_ensembl.var = cxg_adata_raw_ensembl.var.set_index('gene_symbols', drop=True)
	cxg_adata_raw_ensembl.var.index.name = None
	cxg_adata_raw_ensembl.var_names_make_unique(join='.')

	all_remove = list(set(stats['multiple_ensembl'] + stats['multiple_symbols']))

	for key in stats:
		stats[key] = set(stats[key])
		overlap_norm = set(mfinal_adata_genes).intersection(stats[key])
		warning_list.append("WARNING: Full list of {}\t{}\t{}\t{}".format(key, len(stats[key]), len(overlap_norm), overlap_norm))
		warning_list.append("WARNING: Genes with {}. {} in raw. {} in normalized. Full list available in logging file. Preview of normalized: {}".format(key, 
			len(stats[key]), len(overlap_norm), list(overlap_norm)[:10]))

	return cxg_adata_raw_ensembl, redundant, all_remove
	


# filename will be collectionuuid_datasetuuid_accession_version.h5ad, collectionuuid_accession_version.h5ad, or accession_version.h5ad
# depending on what information is available for the dataset
def get_results_filename(glob):
	results_file = None
	collection_id = None
	dataset = glob.mfinal_obj.get('dataset', [])
	obj_type, filter_url = lattice.parse_ids([dataset])
	dataset_objs = lattice.get_report(obj_type, filter_url, ['cellxgene_urls'], glob.connection)
	if dataset_objs[0].get('cellxgene_urls', []):
		collection_id = dataset_objs[0].get('cellxgene_urls', [])[0]
		collection_id = collection_id.replace("https://cellxgene.cziscience.com/collections/", "")
	if glob.mfinal_obj.get('cellxgene_uuid', []) and collection_id:
		results_file = '{}_{}_{}_v{}.h5ad'.format(collection_id, glob.mfinal_obj['cellxgene_uuid'], glob.mfinal_obj['accession'], fm.SCHEMA_VERSION)
	elif collection_id:
		results_file = '{}_{}_v{}.h5ad'.format(collection_id, glob.mfinal_obj['accession'], fm.SCHEMA_VERSION)
	else:
		results_file = '{}_v{}.h5ad'.format(glob.mfinal_obj['accession'], fm.SCHEMA_VERSION)
	return results_file


# Add antibody metadata to var and raw.var
def map_antibody(glob):
	antibody_meta = pd.DataFrame()
	for anti_mapping in glob.mfinal_obj.get('antibody_mappings'):
		values_to_add = {}
		antibody = anti_mapping.get('antibody')
		values_to_add = fm.gather_metdata('antibody', fm.ANTIBODY_METADATA['antibody'], values_to_add, [antibody], glob.connection)
		values_to_add['host_organism'] = re.sub(r'/organisms/(.*)/', r'\1', values_to_add['host_organism'])
		if not antibody.get('control'):
			target = None
			if len(antibody.get('targets')) > 1:
				for t in antibody.get('targets'):
					name = t.get('organism').get('scientific_name')
					if name == glob.cxg_adata.obs['organism'].unique()[0]:
						target = [t]
			else:
				target = antibody.get('targets')
			values_to_add = fm.gather_metdata('target', fm.ANTIBODY_METADATA['target'], values_to_add, target, glob.connection)
			values_to_add['feature_name'] = values_to_add['target_label']
		else:
			values_to_add['feature_name'] = '{} {} (control)'.format(values_to_add['host_organism'], values_to_add['isotype'])
			for val in fm.ANTIBODY_METADATA['target']:
				latkey = ('target_' + val).replace('.', '_')
				key = prop_map.get(latkey, latkey)
				values_to_add[key] = 'na'
		row_to_add = pd.DataFrame(values_to_add, index=[anti_mapping.get('label')])
		antibody_meta = pd.concat([antibody_meta, row_to_add])
	glob.cxg_adata.var = pd.merge(glob.cxg_adata.var, antibody_meta, left_index=True, right_index=True, how='left')
	glob.cxg_adata_raw.var = pd.merge(glob.cxg_adata_raw.var, antibody_meta, left_index=True, right_index=True, how='left')
	
	glob.cxg_adata.var['author_index'] = glob.cxg_adata.var.index
	glob.cxg_adata_raw.var['author_index'] = glob.cxg_adata.var.index
	glob.cxg_adata_raw.var.drop(columns=['genome'], inplace=True)
	glob.cxg_adata.var['feature_biotype'] = 'antibody-derived tags'
	glob.cxg_adata.var.set_index('feature_name', inplace=True, drop=False)
	glob.cxg_adata_raw.var.set_index('feature_name', inplace=True, drop=False)
	glob.cxg_adata.var_names_make_unique(join='-')
	glob.cxg_adata_raw.var_names_make_unique(join='-')


# Final touches for obs columns, modifying any Lattice fields to fit cxg schema
def clean_obs(glob):
	# For columns in mfinal_obj that contain continuous cell metrics, they are transferred to cxg_obs as float datatype
	# WILL NEED TO REVISIT IF FINAL MATRIX CONTAINS MULTIPLE LAYERS THAT WE ARE WRANGLING
	mfinal_author_cols = glob.mfinal_obj.get('author_columns', [])
	for author_col in mfinal_author_cols:
		if author_col in glob.mfinal_adata.obs.columns.to_list():
			if author_col == 'sample_id' or author_col == 'library_id':
				uuid_col = author_col.replace('id', 'uuid')
				# Check that _id and _uuid have same key-value pairings and length of keys
				if len(glob.mfinal_adata.obs[[author_col]].value_counts().values) == len(glob.cxg_obs[uuid_col].value_counts().values):
					if (glob.mfinal_adata.obs[[author_col]].value_counts().values == glob.cxg_obs[uuid_col].value_counts().values).all():
						glob.cxg_obs.drop(columns=uuid_col, inplace=True)
						glob.cxg_obs = pd.merge(glob.cxg_obs, glob.mfinal_adata.obs[[author_col]], left_index=True, right_index=True, how='left')
					else:
						glob.cxg_obs.rename(columns={uuid_col:author_col}, inplace=True)
				else:
					glob.cxg_obs.rename(columns={uuid_col:author_col}, inplace=True)
			else:	
				glob.cxg_obs = pd.merge(glob.cxg_obs, glob.mfinal_adata.obs[[author_col]], left_index=True, right_index=True, how='left')
		else:
			warning_list.append("WARNING: author_column not in final matrix: {}".format(author_col))
	# Still rename uuid terms even if author column not present
	if 'sample_id' not in mfinal_author_cols:
		glob.cxg_obs.rename(columns={'sample_uuid':'sample_id'},inplace=True)
	if 'library_id' not in mfinal_author_cols:
		glob.cxg_obs.rename(columns={'library_uuid':'library_id'},inplace=True)
	# if obs category suspension_type does not exist in dataset, create column and fill values with na (for spatial assay)
	if 'suspension_type' not in glob.cxg_obs.columns:
		glob.cxg_obs.insert(len(glob.cxg_obs.columns), 'suspension_type', 'na')
	elif glob.cxg_obs['suspension_type'].isnull().values.any():
		glob.cxg_obs['suspension_type'].fillna(value='na', inplace=True)
	
	add_units = {'tissue_section_thickness': 'tissue_section_thickness_units',
				'suspension_dissociation_time': 'suspension_dissociation_time_units',
				'library_starting_quantity': 'library_starting_quantity_units'}
	for field in add_units.keys():
		if field in glob.cxg_obs.columns:
			glob.cxg_obs[field] = glob.cxg_obs[field].astype(str) + " " + glob.cxg_obs[add_units[field]].astype(str)
			glob.cxg_obs.drop(columns=add_units[field], inplace=True)
			glob.cxg_obs[field].replace({'unknown unknown':'unknown'}, inplace=True)

	make_numeric = ['suspension_percent_cell_viability','donor_BMI_at_collection']
	for field in make_numeric:
		if field in glob.cxg_obs.columns:
			if True in glob.cxg_obs[field].str.contains('[<>-]|'+fm.UNREPORTED_VALUE+'|'+'pooled', regex=True).to_list():
				if True not in glob.cxg_obs[field].str.contains('[<>-]', regex=True).to_list():
					glob.cxg_obs[field].replace({'unknown':np.nan}, inplace=True) 
					glob.cxg_obs[field][np.where(glob.cxg_obs[field].str.contains('pooled') == True)[0].tolist()] = np.nan
					glob.cxg_obs[field]  = glob.cxg_obs[field].astype('float')
			else: 
				glob.cxg_obs[field]  = glob.cxg_obs[field].astype('float')

	# Update unreported values
	change_unreported = [
		'sequenced_fragment',
		'suspension_enriched_cell_types',
		'suspension_depleted_cell_types',
		'suspension_enrichment_factors',
		'suspension_depletion_factors',
		'disease_state',
		'cell_state'
	]
	for field in change_unreported:
		if field in glob.cxg_obs.columns.to_list():
			glob.cxg_obs[field].replace({fm.UNREPORTED_VALUE: 'na'}, inplace=True)
	glob.cxg_obs['sample_preservation_method'].replace({fm.UNREPORTED_VALUE: 'other'}, inplace=True)

	valid_tissue_types = ['tissue', 'organoid', 'cellculture']
	glob.cxg_obs['tissue_type'] = glob.cxg_obs['tissue_type'].str.lower()
	for i in glob.cxg_obs['tissue_type'].unique().tolist():
		if i == 'cellculture':
			glob.cxg_obs['tissue_type'].replace({'cellculture':'cell culture'}, inplace=True)
		if i not in valid_tissue_types:
			logging.error('ERROR: not a valid tissue type:\t{}'.format(i))
			print('ERROR: not a valid tissue type:\t{}'.format(i))
	if glob.mfinal_obj['is_primary_data'] == 'mixed':
		primary_portion = glob.mfinal_obj.get('primary_portion')
		glob.cxg_obs['is_primary_data'] = False
		glob.cxg_obs.loc[glob.cxg_obs[primary_portion.get('obs_field')].isin(primary_portion.get('values')), 'is_primary_data'] = True

	glob.cxg_obs[[i for i in glob.cxg_obs.columns.tolist() if i.startswith('family_history_')]] = \
		glob.cxg_obs[[i for i in glob.cxg_obs.columns.tolist() if i.startswith('family_history_')]].fillna(value='unknown')
	
	# map gencode to ensembl version for HCA tier 1
	if 'gene_annotation_version' in glob.cxg_obs.columns:
		glob.cxg_obs['gene_annotation_version'] = glob.cxg_obs['gene_annotation_version'].map(fm.GENCODE_MAP)

	glob.cxg_obs.replace({
		'sample_collection_method': fm.SAMPLE_COLLECTION_MAP,
		'sample_preservation_method': fm.SAMPLE_PRESERVATION_MAP,
		'sequenced_fragment': {
			"3'":'3 prime tag',
			"5'": '5 prime tag'
		}
	}, inplace=True)


# Drop any intermediate or optional fields that are all empty
def drop_cols(celltype_col, glob):
	if 'sequencing_platform' in glob.cxg_obs.columns:
		if glob.cxg_obs['sequencing_platform'].isnull().values.any():
			glob.cxg_obs['sequencing_platform'].fillna(fm.UNREPORTED_VALUE, inplace=True)
	for col in fm.OPTIONAL_COLUMNS:
		if col in glob.cxg_obs.columns.to_list():
			col_content = glob.cxg_obs[col].unique()
			if len(col_content) == 1:
				if col_content[0] == fm.UNREPORTED_VALUE or col_content[0] == '[' + fm.UNREPORTED_VALUE + ']' or col_content[0] == '[]':
					glob.cxg_obs.drop(columns=col, inplace=True)

	if len(glob.cxg_obs['donor_age_redundancy'].unique()) == 1:
		if glob.cxg_obs['donor_age_redundancy'].unique():
			glob.cxg_obs.drop(columns='donor_age', inplace=True)
	fm.COLUMNS_TO_DROP.append(celltype_col)
	for column_drop in fm.COLUMNS_TO_DROP:
		if column_drop in glob.cxg_obs.columns.to_list():
			glob.cxg_obs.drop(columns=column_drop, inplace=True)



# Add ontology term names to CXG standardized columns
def add_labels(glob):
	obj = lattice.get_report('OntologyTerm', '', ['term_id', 'term_name'], glob.connection)
	ontology_df = pd.DataFrame(obj)
	id_cols = ['assay_ontology_term_id', 'disease_ontology_term_id', 'cell_type_ontology_term_id', 'development_stage_ontology_term_id', 'sex_ontology_term_id',\
			'tissue_ontology_term_id', 'organism_ontology_term_id', 'self_reported_ethnicity_ontology_term_id']
	for col in id_cols:
		name_col = col.replace("_ontology_term_id", "")
		glob.cxg_adata.obs[name_col] = glob.cxg_adata.obs[col]
		for term_id in glob.cxg_adata.obs[name_col].unique():
			if term_id == 'PATO:0000461':
				term_name = 'normal'
			elif term_id == 'PATO:0000384':
				term_name = 'male'
			elif term_id == 'PATO:0000383':
				term_name = 'female'
			elif term_id == 'NCBITaxon:9606':
				term_name = 'Homo sapiens'
			elif term_id == 'unknown':
				term_name = 'unknown'
			elif len(ontology_df.loc[ontology_df['term_id']==term_id, 'term_name'].unique() == 1):
				term_name = ontology_df.loc[ontology_df['term_id']==term_id, 'term_name'].unique()[0]
			else:
				logging.error('ERROR: Found more than single ontology term name for id: {}\t{}'.format(term_id, ontology_df.loc[ontology_df['term_id']==term_id, 'term_name'].unique()))
				sys.exit("ERROR: Found more than single ontology term name for id: {}\t{}".format(term_id, ontology_df.loc[ontology_df['term_id']==term_id, 'term_name'].unique()))
			glob.cxg_adata.obs[name_col].replace(term_id, term_name, inplace=True)


# Look at matrix and only convert to sparse if density is less than 0.5
def check_matrix(m):
	if not sparse.issparse(m):
		if (np.count_nonzero(m)/np.prod(m.shape)) <= 0.5:
			m = sparse.csr_matrix(m)
	elif m.getformat()=='csc':
		m = sparse.csr_matrix(m)
	return m


# Add background spots to raw adata, getting obs metadata from tissue_positions_list.csv
def add_raw_background_spots(adata, glob):
	adata.var_names_make_unique(join='.')
	all_barcodes = pd.read_csv(fm.MTX_DIR+"/spatial/tissue_positions_list.csv", index_col=0, header=None)
	all_barcodes.columns = ['in_tissue','array_row','array_col','pxl_row_in_fullres','pxl_col_in_fullres']
	for c in ['in_tissue', 'array_row','array_col']:
		if all_barcodes[c].dtype != int:
			all_barcodes[c] = all_barcodes[c].astype('int64')
	missing_barcodes = [i for i in all_barcodes.index.to_list() if i not in list(adata.obs.index)]
	empty_matrix = sparse.csr_matrix((len(missing_barcodes), adata.var.shape[0]))
	missing_adata = ad.AnnData(empty_matrix, var=adata.var, obs=pd.DataFrame(index=missing_barcodes))
	comb_adata = ad.concat([adata, missing_adata], uns_merge='first', merge='first')
	comb_adata = comb_adata[all_barcodes.index.to_list()]
	comb_adata.obs = pd.merge(comb_adata.obs, all_barcodes[['in_tissue','array_row','array_col']], left_index=True, right_index=True, how='left')
	comb_adata.obsm['spatial'] = all_barcodes.loc[:,['pxl_col_in_fullres','pxl_row_in_fullres']].to_numpy()
	return comb_adata


# Add missing obs to mfinal_adata to match raw and also modify cxg_obsm to include missing obs
def add_background_spots(glob):
	if glob.mfinal_adata.obs.shape[0] < 4992:
		missing_barcodes = [i for i in glob.cxg_adata_raw.obs.index.to_list() if i not in list(glob.mfinal_adata.obs.index)]
		empty_matrix = sparse.csr_matrix((len(missing_barcodes), glob.mfinal_adata.var.shape[0]))
		missing_adata = ad.AnnData(empty_matrix, var=glob.mfinal_adata.var, obs=pd.DataFrame(index=missing_barcodes))
		comb_adata = ad.concat([glob.mfinal_adata, missing_adata], uns_merge='first', merge='first')
		comb_adata = comb_adata[glob.cxg_adata_raw.obs.index.to_list(), :]

		for embed in glob.cxg_obsm.keys():
			new_array = np.empty((comb_adata.obs.shape[0], glob.cxg_obsm[embed].shape[1]))
			new_array[:] = np.nan
			for orig_row in range(glob.mfinal_adata.obs.shape[0]):
				row = comb_adata.obs.index.get_loc(glob.mfinal_adata.obs.iloc[orig_row].name)
				new_array[row] = glob.cxg_obsm[embed][orig_row, :]
			comb_adata.obsm[embed] = new_array

		glob.mfinal_adata = comb_adata
		glob.cxg_obsm = glob.mfinal_adata.obsm
		glob.cxg_obs['cell_type_ontology_term_id'] = glob.cxg_obs['cell_type_ontology_term_id'].fillna('unknown')
	glob.cxg_obsm['spatial'] = glob.cxg_adata_raw.obsm['spatial']


<<<<<<< HEAD
def main(mfinal_id, connection):
=======
# Check to see if there are any spots with zero counts and swap in_tissue to 0 if needed
def check_sums(adata_raw, glob):
	gene_sums = [np.sum(r) for r in adata_raw.X.toarray()]
	if [gs for gs in gene_sums if gs == 0]:
		gene_sum_df = adata_raw.obs.copy()
		gene_sum_df['hashes'] = gene_sums
		need_flip =  gene_sum_df[(gene_sum_df['hashes'] == 0) & (gene_sum_df['in_tissue'] != 0)].shape[0]
		if need_flip > 0:
			adata_raw.obs.loc[(gene_sum_df['hashes'] == 0) & (gene_sum_df['in_tissue'] != 0), "in_tissue"] = 0
			warning_list.append("WARNING: obs need switch to in_tissue = 0: {}".format(need_flip))
	return adata_raw


def main(mfinal_id):
>>>>>>> 7f0ff0c7

	glob = GlobVals(None, None, None, None, None, None, None, connection)
	glob.mfinal_obj = lattice.get_object(mfinal_id, connection)

	logging.basicConfig(filename="{}_outfile_flattener.log".format(mfinal_id), filemode='w', level=logging.INFO)
	# Adding date and time to top of logging file
	time_date = datetime.now().strftime("%m/%d/%Y %H:%M:%S")
	logging.info("Date and time of flattener run: " + time_date)
	# Suppressing specific warnings from anndata
	logging.captureWarnings(True)

	# confirm that the identifier you've provided corresponds to a ProcessedMatrixFile
	mfinal_type = glob.mfinal_obj['@type'][0]
	summary_assay = ''
	if mfinal_type != 'ProcessedMatrixFile':
		logging.error('ERROR: {} is not a ProcessedMatrixFile, but a {}'.format(mfinal_id, mfinal_type))
		sys.exit('ERROR: {} is not a ProcessedMatrixFile, but a {}'.format(mfinal_id, mfinal_type))

	if glob.mfinal_obj['output_types'] == ['gene quantifications']:
		if glob.mfinal_obj['assays'] == ['snATAC-seq']:
			summary_assay = 'ATAC'
		else:
			summary_assay = 'RNA'
	elif glob.mfinal_obj['output_types'] == ['antibody capture quantifications']:
		summary_assay = 'CITE'
	else:
		logging.error('ERROR: Unexpected assay types to generate cxg h5ad: {} {}'.format(glob.mfinal_obj['assays'], glob.mfinal_obj['output_types']))
		sys.exit("ERROR: Unexpected assay types to generate cxg h5ad: {} {}".format(glob.mfinal_obj['assays'], glob.mfinal_obj['output_types']))


	# Dataframe that contains experimental metadata keyed off of raw matrix
	df = pd.DataFrame()

	results = {}
	
	# Checking for presence of matrix_files, and creating if not present
	if os.path.exists(fm.MTX_DIR) == False:
		os.mkdir(fm.MTX_DIR)
		
	# Checking for presence of h5ad, and downloading if not present
	if os.path.exists(fm.MTX_DIR + '/' + glob.mfinal_obj['accession'] + '.h5ad'):
		print(glob.mfinal_obj['accession'] + '.h5ad' + ' was found locally')
	else:
		fm.download_file(glob.mfinal_obj.get('s3_uri'), fm.MTX_DIR, glob.mfinal_obj.get('accession'))

	# Get list of unique final cell identifiers
	file_url = glob.mfinal_obj['s3_uri']
	file_ext = file_url.split('.')[-1]
	mfinal_local_path = '{}/{}.{}'.format(fm.MTX_DIR, glob.mfinal_obj['accession'], file_ext)
	glob.mfinal_adata = sc.read_h5ad(mfinal_local_path)
	mfinal_cell_identifiers = glob.mfinal_adata.obs.index.to_list()

	cxg_adata_lst = []
	redundant = []

	# get the list of matrix files that hold the raw counts corresponding to our Final Matrix
	mxraws = fm.gather_rawmatrices(glob.mfinal_obj['derived_from'], glob.connection)
	donor_susp = {}
	library_susp = {}
	mapping_error = False
	error_info = {}

	for mxr in mxraws:
		# get all of the objects necessary to pull the desired metadata
		mxr_acc = mxr['accession']
		relevant_objects = fm.gather_objects(mxr, glob.mfinal_obj, glob.connection)
		values_to_add = {}

		# Get raw matrix metadata
		values_to_add = fm.gather_metdata('raw_matrix', fm.CELL_METADATA['raw_matrix'], values_to_add, [mxr], glob.connection)

		# If there is a demultiplexed_donor_column, assume it is a demuxlet experiment and demultiplex df metadata
		# Gather library, suspension, and donor associations while iterating through relevant objects
		# Cannot handle multiple pooling events, so will sys.exit
		if 'demultiplexed_donor_column' in glob.mfinal_obj:
			lib_obj = relevant_objects.get('library', [])
			values_to_add = fm.gather_metdata('library', fm.CELL_METADATA['library'], values_to_add, lib_obj, glob.connection)
			for i in range(len(lib_obj)):
				for single_lib_susp in lib_obj[i]['derived_from']:
					if lib_obj[i]['@id'] not in library_susp:
						library_susp[lib_obj[i]['@id']] = [single_lib_susp['@id']]
					else:
						library_susp[lib_obj[i]['@id']].append(single_lib_susp['@id'])
			susp_obj = relevant_objects.get('suspension', [])
			if isinstance(susp_obj, list):
				for single_susp in susp_obj:
					if len(single_susp['donors']) > 1:
						logging.error('ERROR: Not currently able to handle 2 pooling events: {}, {}'.format(single_susp['@id'], single_susp['donors']))
						sys.exit('ERROR: Not currently able to handle 2 pooling events: {}, {}'.format(single_susp['@id'], single_susp['donors']))
					if single_susp['donors'][0] not in donor_susp:
						donor_susp[single_susp['donors'][0]] = [single_susp['@id']]
					else:
						donor_susp[single_susp['donors'][0]].append(single_susp['@id'])
			else:
				if len(single_susp['donors']) > 1:
					logging.error('ERROR: Not currently able to handle 2 pooling events: {}, {}'.format(single_susp['@id'], single_susp['donors']))
					sys.exit('ERROR: Not currently able to handle 2 pooling events: {}, {}'.format(single_susp['@id'], single_susp['donors']))
				if single_susp['donors'][0] not in donor_susp:
					donor_susp[susp_obj['donors'][0]] = [susp_obj['@id']]
				else:
					donor_susp[susp_obj['donors'][0]].append(susp_obj['@id'])

		# Gather metdata without demultiplexing
		else:
			for obj_type in fm.CELL_METADATA.keys():
				objs = relevant_objects.get(obj_type, [])
				if len(objs) == 1:
					values_to_add = fm.gather_metdata(obj_type, fm.CELL_METADATA[obj_type], values_to_add, objs, glob.connection)
				elif len(objs) > 1:
					# Check to make sure it is not multimodal before determining that it is pooled
					if obj_type == 'library':
						value = list()
						for obj in objs:
							v = fm.get_value(obj, 'protocol.assay_ontology.term_id')
							value.append(v)
						if set(value) == {'EFO:0030059'}:
							if glob.mfinal_obj.get('assays') == ['snATAC-seq']:
								single_obj = [o for o in objs if o.get('assay')=='snATAC-seq']
							else:
								single_obj = [o for o in objs if o.get('assay')=='snRNA-seq']
							values_to_add = fm.gather_metdata(obj_type, fm.CELL_METADATA[obj_type], values_to_add, single_obj, glob.connection)
						else:
							fm.gather_pooled_metadata(obj_type, fm.CELL_METADATA[obj_type], values_to_add, objs, glob.connection)
					else:
						fm.gather_pooled_metadata(obj_type, fm.CELL_METADATA[obj_type], values_to_add, objs, glob.connection)
		row_to_add = pd.DataFrame(values_to_add, index=[mxr['@id']], dtype=str)
		
		# Add anndata to list of final raw anndatas, only for RNAseq
		if summary_assay in ['RNA', 'CITE']:
			# Checking for presence of mxr file and downloading if not present
			if mxr['s3_uri'].endswith('h5'):
				if os.path.exists(fm.MTX_DIR + '/' + mxr_acc + '.h5'):
					print(mxr_acc + '.h5' + ' was found locally')
				else:
					fm.download_file(mxr.get('s3_uri'), fm.MTX_DIR, mxr.get('accession'))
			elif mxr['s3_uri'].endswith('h5ad'):
				if os.path.exists(fm.MTX_DIR + '/' + mxr_acc + '.h5ad'):
					print(mxr_acc + '.h5ad' + ' was found locally')
				else:
					fm.download_file(mxr.get('s3_uri'), fm.MTX_DIR, mxr.get('accession'))

			mxr_name = '{}.h5'.format(mxr_acc) if mxr['s3_uri'].endswith('h5') else '{}.h5ad'.format(mxr_acc)
			if glob.mfinal_obj.get('spatial_s3_uri', None) and glob.mfinal_obj['assays'] == ['spatial transcriptomics']:
				# Checking for presence of spatial directory and redownloading if present
				if os.path.exists(fm.MTX_DIR + '/spatial'):
					shutil.rmtree(fm.MTX_DIR + '/spatial')
				download_directory(glob.mfinal_obj['spatial_s3_uri'], fm.MTX_DIR)
				# If tissue_positions is present rename to tissue_positions_list and remove header
				if os.path.exists(fm.MTX_DIR + '/spatial/tissue_positions.csv') == True:
					fixed_file = pd.read_csv(fm.MTX_DIR + '/spatial/tissue_positions.csv', skiprows=1, header=None)
					fixed_file.to_csv(fm.MTX_DIR + '/spatial/tissue_positions_list.csv', header=False, index=False)
					os.remove(fm.MTX_DIR + '/spatial/tissue_positions.csv')
				if 'spatial' in glob.mfinal_adata.uns.keys():
					del glob.mfinal_adata.uns['spatial']
				adata_raw = sq.read.visium(fm.MTX_DIR, counts_file=mxr_name)
				for c in ['in_tissue', 'array_row','array_col']:
					if adata_raw.obs[c].dtype != int:
						adata_raw.obs[c] = adata_raw.obs[c].astype('int64')
				if len(glob.mfinal_obj.get('libraries'))==1:
					if adata_raw.obs.shape[0] < 4992:
						adata_raw = add_raw_background_spots(adata_raw, glob)
					adata_raw = check_sums(adata_raw, glob)


			elif mxr['s3_uri'].endswith('h5'):
				adata_raw = sc.read_10x_h5('{}/{}'.format(fm.MTX_DIR, mxr_name), gex_only=False)
			elif mxr['s3_uri'].endswith('h5ad'):
				adata_raw = sc.read_h5ad('{}/{}'.format(fm.MTX_DIR, mxr_name))
			else:
				logging.error('ERROR: Raw matrix file of unknown file extension: {}'.format(mxr['s3_uri']))
				sys.exit('ERROR: Raw matrix file of unknown file extension: {}'.format(mxr['s3_uri']))

			if summary_assay == 'RNA':
				row_to_add['gene_annotation_version'] = mxr['genome_annotation']
				adata_raw = adata_raw[:, adata_raw.var['feature_types']=='Gene Expression']
			else:
				adata_raw = adata_raw[:, adata_raw.var['feature_types']=='Antibody Capture']
			# only make var unique if all raw matrices are same annotation version
			if len(glob.mfinal_obj.get('genome_annotations', [])) == 1:
				for g in [i for i,c in collections.Counter(adata_raw.var.index.to_list()).items() if c > 1]:
					if True in adata_raw.var.loc[g, 'gene_ids'].str.endswith("PAR_Y").to_list():
						redundant.extend([i for i in adata_raw.var.loc[g, 'gene_ids'] if i.endswith('PAR_Y')])
					else:
						redundant.extend(adata_raw.var.loc[g, 'gene_ids'].to_list())
				adata_raw.var_names_make_unique(join='.')
			# Recreate cell_ids and subset raw matrix and add mxr_acc into obs
			if glob.mfinal_obj.get('cell_label_mappings', None):
				concatenated_ids = concatenate_cell_id(mxr['@id'], adata_raw.obs_names, glob)
				adata_raw.obs_names = concatenated_ids
				overlapped_ids = list(set(mfinal_cell_identifiers).intersection(concatenated_ids))
			else:
				overlapped_ids = list(set(mfinal_cell_identifiers).intersection(adata_raw.obs_names.to_list()))

			# Error check to see that cells in raw matrix match the cell in mfinal_adata
			cell_mapping_dct = {}
			if glob.mfinal_obj.get('cell_label_mappings'):
				for mapping_dict in glob.mfinal_obj.get('cell_label_mappings'):
					cell_mapping_dct[mapping_dict['raw_matrix']] = mapping_dict['label']
				mapping_label = cell_mapping_dct[mxr.get('@id')]
			if glob.mfinal_obj.get('cell_label_location') == 'prefix':
				prefixes = []
				for mapping_dict in glob.mfinal_obj['cell_label_mappings']: # Creating list of all prefixes
					prefixes.append(mapping_dict['label'])
				prefixes.remove(mapping_label) # Removing mapping_label prefix from list of all prefixes
				# Checking to make sure none of the other prefixes contain the mapping_label prefix, if they do, then make sure there's no false match
				if any(prefix.startswith(mapping_label) for prefix in prefixes):
					mfinal_with_label = [i for i in mfinal_cell_identifiers if i.startswith(mapping_label) and not i.startswith(tuple(prefixes))]
				else:
					mfinal_with_label = [i for i in mfinal_cell_identifiers if i.startswith(mapping_label)]
			elif glob.mfinal_obj.get('cell_label_location') == 'suffix':
				mfinal_with_label = [i for i in mfinal_cell_identifiers if i.endswith(mapping_label)]
			else: 
				mfinal_with_label = [i for i in mfinal_cell_identifiers if i in adata_raw.obs_names]
			if len(overlapped_ids) == 0:
				if glob.mfinal_obj['cell_label_location'] == 'prefix':
					if concatenated_ids[0].endswith('-1'):
						concatenated_ids = [re.sub('-1$', '', i) for i in concatenated_ids]
					else:
						concatenated_ids = [i+'-1' for i in concatenated_ids]
					overlapped_ids = list(set(mfinal_cell_identifiers).intersection(concatenated_ids))
					if len(overlapped_ids) == 0:
						mapping_error = True
						error_info[mxr.get('@id')] = mapping_label
						error_info[mxr.get('@id')] += '; zero_prefix: {}'.format(concatenated_ids[0:5])
					adata_raw.obs_names = concatenated_ids
				else:
					mapping_error = True
					error_info[mxr.get('@id')] = mapping_label
					error_info[mxr.get('@id')] += '; zero: {}'.format(concatenated_ids[0:5])
			elif len(overlapped_ids) != len(mfinal_with_label):
				mapping_error = True
				error_info[mxr.get('@id')] = mapping_label
				error_info[mxr.get('@id')] += '; in_adata: {}, in_raw: {}, overlap: {}'.format(len(mfinal_with_label), len(concatenated_ids), len(overlapped_ids))
			if not mapping_error:
				if not glob.mfinal_obj.get('spatial_s3_uri', None):
					adata_raw = adata_raw[overlapped_ids]
				adata_raw.obs['raw_matrix_accession'] = mxr['@id']
				cxg_adata_lst.append(adata_raw)
       
		df = pd.concat([df, row_to_add])
		redundant = list(set(redundant))
		
	# Removing gene_annotation_version if genome_annotations from ProcMatrixFile is empty
	if not glob.mfinal_obj.get('genome_annotations', None):
		del df['gene_annotation_version']

	if mapping_error:
		logging.error('ERROR: There are {} mapping errors in cell_label_mappings:'.format(len(error_info.keys())))
		print("ERROR: There are {} mapping errors in cell_label_mappings:".format(len(error_info.keys())))
		for er in error_info.keys():
			print("RawMatrixFile: {}, {}".format(er, error_info[er]))
			logging.error("RawMatrixFile: {}, {}".format(er, error_info[er]))
		sys.exit()

	# Get dataset-level metadata and set 'is_primary_data' for obs accordingly as boolean
	ds_results = {}
	ds_results = fm.gather_metdata('matrix', fm.DATASET_METADATA['final_matrix'], ds_results, [glob.mfinal_obj], glob.connection)
	df['is_primary_data'] = ds_results['is_primary_data']
	df['is_primary_data'].replace({'True': True, 'False': False}, inplace=True)

	# Check if default_embedding is unreported_value, and if so remove
	if ds_results['default_embedding'] == fm.UNREPORTED_VALUE:
		del ds_results['default_embedding']

	del ds_results['is_primary_data']

	# Should add error checking to make sure all matrices have the same number of vars
	feature_lengths = []
	for adata in cxg_adata_lst:
		feature_lengths.append(adata.shape[1])
	feature_lengths = list(set(feature_lengths))

	# Set up dataframe for cell annotations keyed off of author_cell_type
	annot_df = pd.DataFrame()
	for annot_obj in glob.mfinal_obj['cell_annotations']:
		annot_lst = []
		annot_lst.append(annot_obj)
		annot_metadata = {}
		annot_metadata = fm.gather_metdata('cell_annotation', fm.ANNOT_FIELDS, annot_metadata, annot_lst, glob.connection)
		annot_row = pd.DataFrame(annot_metadata, index=[annot_obj['author_cell_type']])
		annot_df = pd.concat([annot_df, annot_row])

	# For CITE and RNA datasets, concatenate all anndata objects in list, but no reconciling genes for CITE
	# For ATAC datasets, assumption is that there is no scale.data, and raw count is taken from mfinal_adata.raw.X
	raw_matrix_mapping = []
	cell_mapping_rev_dct = {}
	if summary_assay == 'RNA':
		# If raw matrices are annotated to multiple gencode versions, concatenate on ensembl ID and remove ambiguous symbols
		if len(glob.mfinal_obj.get('genome_annotations', [])) > 1:
			glob.cxg_adata_raw, redundant, all_remove  = reconcile_genes(cxg_adata_lst, glob)
			drop_removes = set(glob.mfinal_adata.var.index.to_list()).intersection(set(all_remove))
			logging.info('drop_all_removes:\t{}\t{}'.format(len(drop_removes), drop_removes))
			glob.mfinal_adata = glob.mfinal_adata[:, [i for i in glob.mfinal_adata.var.index.to_list() if i not in all_remove]]
		elif len(feature_lengths) > 1:
			glob.cxg_adata_raw = concat_list(cxg_adata_lst, 'gene_ids', True)
		else:
			glob.cxg_adata_raw = concat_list(cxg_adata_lst, 'none', True)
			if len(feature_lengths) == 1:
				if glob.cxg_adata_raw.var.shape[0] != feature_lengths[0]:
					logging.error('ERROR: There should be the same genes for raw matrices if only a single genome annotation')
					sys.exit('ERROR: There should be the same genes for raw matrices if only a single genome annotation')
		if not glob.mfinal_obj.get('spatial_s3_uri', None):
			glob.cxg_adata_raw = glob.cxg_adata_raw[mfinal_cell_identifiers]
			if glob.cxg_adata_raw.shape[0] != glob.mfinal_adata.shape[0]:
				logging.error('ERROR: The number of cells do not match between final matrix and cxg h5ad.')
				sys.exit('ERROR: The number of cells do not match between final matrix and cxg h5ad.')
	elif summary_assay == 'CITE':
		glob.cxg_adata_raw = concat_list(cxg_adata_lst, 'none', False)
		if len(feature_lengths) == 1:
			if glob.cxg_adata_raw.var.shape[0] != feature_lengths[0]:
				logging.error('ERROR: There should be the same genes for raw matrices if only a single genome annotation')
				sys.exit('ERROR: There should be the same genes for raw matrices if only a single genome annotation')
		glob.cxg_adata_raw = glob.cxg_adata_raw[mfinal_cell_identifiers]
		if glob.cxg_adata_raw.shape[0] != glob.mfinal_adata.shape[0]:
			logging.error('ERROR: The number of cells do not match between final matrix and cxg h5ad.')
			sys.exit('ERROR: The number of cells do not match between final matrix and cxg h5ad.')
	elif summary_assay == 'ATAC':
		for mapping_dict in glob.mfinal_obj['cell_label_mappings']:
			cell_mapping_rev_dct[mapping_dict['label']] = mapping_dict['raw_matrix']
		flag_removed = False
		for final_id in mfinal_cell_identifiers:
			if not re.search('[AGCT]+-1', final_id):
				flag_removed = True
		for cell_id in mfinal_cell_identifiers:
			if glob.mfinal_obj['cell_label_location'] == 'prefix':
				label = re.search('^(.*)[AGCT]{16}.*$', cell_id).group(1)
			elif glob.mfinal_obj['cell_label_location'] == 'suffix':
				if flag_removed:
					label = re.search(r'^[AGCT]+(.*)$', cell_id).group(1)
				else:
					label = re.search(r'^[AGCT]+-1(.*)$', cell_id).group(1)
			raw_matrix_mapping.append(cell_mapping_rev_dct[label])
		atac_obs = pd.DataFrame({'raw_matrix_accession': raw_matrix_mapping}, index=mfinal_cell_identifiers)
		if glob.mfinal_adata.raw == None:
			glob.cxg_adata_raw = ad.AnnData(sparse.csr_matrix(glob.mfinal_adata.X.shape), var=glob.mfinal_adata.var, obs=atac_obs)
		else:
			glob.cxg_adata_raw = ad.AnnData(glob.mfinal_adata.raw.X, var=glob.mfinal_adata.var, obs=atac_obs)

	# Set uns and obsm parameters (obsm is originally set from mfinal_adata, since there may be other embeddings)
	glob.cxg_uns = ds_results
	glob.cxg_obsm = glob.mfinal_adata.obsm.copy()
	drop_obsm = []
	for embed in glob.cxg_obsm.keys():
		if type(glob.cxg_obsm[embed]) == np.ndarray:
			if glob.cxg_obsm[embed].ndim >= 2:
				if embed.startswith('X_'):
					if glob.cxg_obsm[embed].shape[1] < 2:
						warning_list.append("WARNING: Embedding starting with 'X_' that has length < 2 for second dimension is dropped: {}\t{}".format(glob.cxg_obsm[embed].shape, embed))
						drop_obsm.append(embed)
			else:
				warning_list.append("WARNING: Embedding that is not 2 dimensions is dropped: {}\t{}".format(glob.cxg_obsm[embed].shape, embed))
				drop_obsm.append(embed)
		else:
			warning_list.append("WARNING: Embedding that is not a numpy array is dropped: {}\t{}".format(type(glob.cxg_obsm[embed]), embed))
			drop_obsm.append(embed)
	for k in drop_obsm:
		del glob.cxg_obsm[k]
	if len([i for i in glob.cxg_obsm.keys() if i.startswith('X_')]) < 1:
		if glob.mfinal_obj['assays'] != ['spatial transcriptomics']:
			logging.error("ERROR: At least one embedding that starts with 'X_' is required")
			sys.exit("ERROR: At least one embedding that starts with 'X_' is required")

	# Merge df with raw_obs according to raw_matrix_accession, and add additional cell metadata from mfinal_adata if available
	# Also add calculated fields to df 
	celltype_col = glob.mfinal_obj['author_cell_type_column']
	if glob.mfinal_adata.obs[celltype_col].dtype != 'object':
		glob.mfinal_adata.obs[celltype_col] = glob.mfinal_adata.obs[celltype_col].astype('string')
	glob.cxg_obs = pd.merge(glob.cxg_adata_raw.obs, df, left_on='raw_matrix_accession', right_index=True, how='left')
	glob.cxg_obs = pd.merge(glob.cxg_obs, glob.mfinal_adata.obs[[celltype_col]], left_index=True, right_index=True, how='left')
	glob.cxg_obs = pd.merge(glob.cxg_obs, annot_df, left_on=celltype_col, right_index=True, how='left')
	glob.cxg_obs['cell_state'].fillna(fm.UNREPORTED_VALUE, inplace=True)

	if not glob.mfinal_obj.get('spatial_s3_uri', None):
		if glob.cxg_obs['cell_type_ontology_term_id'].isnull().values.any():
			warning_list.append("WARNING: Cells did not sucessfully map to CellAnnotations with author cell type and counts: {}".\
				format(glob.cxg_obs.loc[glob.cxg_obs['cell_type_ontology_term_id'].isnull()==True, celltype_col].value_counts().to_dict()))
		if glob.cxg_obs[celltype_col].isna().any():
			logging.error("ERROR: author_cell_type column contains 'NA' values, unable to perform CellAnnotation mapping.")
			sys.exit("ERROR: author_cell_type column contains 'NA' values, unable to perform CellAnnotation mapping.")
		if len([i for i in annot_df.index.to_list() if i not in glob.cxg_obs[celltype_col].unique().tolist()]) > 0:
			warning_list.append("WARNING: CellAnnotation that is unmapped: {}\n".format([i for i in annot_df.index.to_list() if i not in glob.cxg_obs[celltype_col].unique().tolist()]))

	if 'author_cluster_column' in glob.mfinal_obj:
		cluster_col = glob.mfinal_obj['author_cluster_column']
		glob.cxg_obs = pd.merge(glob.cxg_obs, glob.mfinal_adata.obs[[cluster_col]], left_index=True, right_index=True, how='left')
		glob.cxg_obs.rename(columns={cluster_col: 'author_cluster'}, inplace=True)
		glob.cxg_obs['author_cluster'] = glob.cxg_obs['author_cluster'].astype('category')

	# After getting experimental metadata keyed off of mxr, if there is demultiplexed_donor_column, run demultiplex
	if 'demultiplexed_donor_column' in glob.mfinal_obj:
		donor_col = glob.mfinal_obj['demultiplexed_donor_column']
		glob.cxg_obs = pd.merge(glob.cxg_obs, glob.mfinal_adata.obs[[donor_col]], left_index=True, right_index=True, how='left')
		glob.cxg_obs.rename(columns={donor_col: 'author_donor'}, inplace=True)
		glob.cxg_obs['library_@id'] = glob.cxg_obs['library_@id'].astype(str)
		glob.cxg_obs['author_donor'] = glob.cxg_obs['author_donor'].astype(str)
		glob.cxg_obs['library_authordonor'] = glob.cxg_obs['library_@id'] + ',' + glob.cxg_obs['author_donor']

		lib_donor_df = glob.cxg_obs[['library_@id', 'author_donor', 'library_authordonor']].drop_duplicates().reset_index(drop=True)
		donor_df = demultiplex(lib_donor_df, library_susp, donor_susp, glob)

		report_diseases(donor_df, glob.mfinal_obj.get('experimental_variable_disease', fm.UNREPORTED_VALUE))
		get_sex_ontology(donor_df)

		# Retain cell identifiers as index
		glob.cxg_obs = glob.cxg_obs.reset_index().merge(donor_df, how='left', on='library_authordonor').set_index('index')
		if glob.mfinal_adata.X.shape[0] != glob.cxg_obs.shape[0]:
			logging.error('ERROR: cxg_obs does not contain the same number of rows as final matrix: {} vs {}'.format(glob.mfinal_adata.X.shape[0], glob.cxg_obs.shape[0]))
			sys.exit('ERROR: cxg_obs does not contain the same number of rows as final matrix: {} vs {}'.format(glob.mfinal_adata.X.shape[0], glob.cxg_obs.shape[0]))
	else:
		# Go through donor and biosample diseases and calculate cxg field accordingly
		report_diseases(df, glob.mfinal_obj.get('experimental_variable_disease', fm.UNREPORTED_VALUE))
		get_sex_ontology(df)
		glob.cxg_obs = pd.merge(glob.cxg_obs, df[['disease_ontology_term_id', 'reported_diseases', 'sex_ontology_term_id']], left_on="raw_matrix_accession", right_index=True, how="left")

	# Clean up columns in obs to follow cxg schema and drop any unnecessary fields
	drop_cols(celltype_col, glob)
	clean_obs(glob)
	del cxg_adata_lst
	gc.collect()

	# Check that primary_portion.obs_field of ProcessedMatrixFile is present in cxg_obs
	if glob.mfinal_obj.get('primary_portion', None): # Checking for presence of 'primary_portion'
		primary_portion = glob.mfinal_obj.get('primary_portion')
		if primary_portion.get('obs_field') not in glob.cxg_obs.columns:
			logging.error("ERROR: 'obs_field' value '{}' not found in cxg_obs columns".format(primary_portion.get('obs_field')))
			sys.exit("ERROR: 'obs_field' value '{}' not found in cxg_obs columns".format(primary_portion.get('obs_field')))

		# Check that all primary_portion.values of ProcessedMatrixFile are found in the 'obs_field' column of cxg_obs
		missing = [f for f in primary_portion.get('values') if f not in glob.cxg_obs[primary_portion.get('obs_field')].tolist()]
		if missing:
			logging.error("ERROR: cxg_obs column '{}' doesn't contain values present in 'primary_portion.obs_field' of ProcessedMatrixFile: {}".format(primary_portion.get('obs_field'),missing))
			sys.exit("ERROR: cxg_obs column '{}' doesn't contain values present in 'primary_portion.obs_field' of ProcessedMatrixFile: {}".format(primary_portion.get('obs_field'),missing))

	# If final matrix file is h5ad, take expression matrix from .X to create cxg anndata
	results_file  = get_results_filename(glob)
	glob.mfinal_adata.var_names_make_unique()
	cxg_var = pd.DataFrame(index=glob.mfinal_adata.var.index.to_list())
	keep_types = ['int16', 'int32', 'int64', 'float16', 'float32', 'float64']
	if summary_assay == 'CITE':
		keep_types.append('object')
	var_meta = glob.mfinal_adata.var.select_dtypes(include=keep_types)

	# Add spatial information to adata.uns, which is assay dependent. Assumption is that the spatial dataset is from a single assay
	if glob.mfinal_obj['assays'] == ['spatial transcriptomics']:
		warnings = fm.process_spatial(glob)
		if warnings:
			warning_list.append(warnings)
	# Check to see if need to add background spots
	if len(glob.mfinal_obj.get('libraries'))==1 and glob.mfinal_obj.get('spatial_s3_uri', None):
		add_background_spots(glob)
		glob.cxg_obs.loc[(glob.cxg_obs['in_tissue']==0) & (glob.cxg_obs['cell_type_ontology_term_id']!='unknown'), 'cell_type_ontology_term_id'] = 'unknown'
	glob.cxg_adata = ad.AnnData(glob.mfinal_adata.X, obs=glob.cxg_obs, obsm=glob.cxg_obsm, var=cxg_var, uns=glob.cxg_uns)
	glob.cxg_adata.var = glob.cxg_adata.var.merge(var_meta, left_index=True, right_index=True, how='left')
	
	# Removing feature_length column from var if present
	if 'feature_length' in glob.cxg_adata.var.columns:
		adata.var.drop(columns=['feature_length'], inplace=True)

	# Check matrix density
	glob.cxg_adata.X = check_matrix(glob.cxg_adata.X)

	# Check that cxg_adata_raw.X is correct datatype
	if not glob.cxg_adata_raw.X.dtype == 'float32':
		glob.cxg_adata_raw.X = glob.cxg_adata_raw.X.astype(np.float32) 
		
	# Adding layers from 'layers_to_keep' to cxg_adata.layers	
	if 'layers_to_keep' in glob.mfinal_obj:
		for k in glob.mfinal_obj['layers_to_keep']:
			glob.cxg_adata.layers[k] = glob.mfinal_adata.layers[k]
			glob.cxg_adata.layers[k] = check_matrix(glob.cxg_adata.layers[k])
				
	# Convert gene symbols to ensembl and filter to approved set
	if len(feature_lengths) > 1 and len(glob.mfinal_obj['genome_annotations'])==1:
		clean_var(glob)

	# For ATAC gene activity matrices, it is assumed there are no genes that are filtered
	# For CITE, standardize antibody index and metadata and no filtering
	if summary_assay == 'RNA':
		compiled_annot = compile_annotations(fm.REF_FILES)
		set_ensembl(redundant, glob)
		add_zero(glob)
		glob.cxg_adata_raw = filter_ensembl(glob.cxg_adata_raw, compiled_annot)
		glob.cxg_adata = filter_ensembl(glob.cxg_adata, compiled_annot)
	elif summary_assay == 'ATAC':
		compiled_annot = compile_annotations(fm.REF_FILES)
		glob.cxg_adata_raw = filter_ensembl(glob.cxg_adata_raw, compiled_annot)
		glob.cxg_adata = filter_ensembl(glob.cxg_adata, compiled_annot)
		glob.cxg_adata.var['feature_is_filtered'] = False
	elif summary_assay == 'CITE':
		add_labels(glob)
		map_antibody(glob)
		add_zero(glob)

	# Copy over any additional data from mfinal_adata to cxg_adata
	reserved_uns = ['schema_version', 'title', 'default_embedding', 'X_approximate_distribution', 'schema_reference', 'citation']
	warnings = fm.copy_over_uns(glob, reserved_uns)
	if warnings:
		warning_list.append(warnings)
	

	if glob.mfinal_adata.obsp:
		glob.cxg_adata.obsp = glob.mfinal_adata.obsp

	# Check if mfinal_obj matrix is normalized,if so set cxg_adata.raw to raw, if not then place raw in adata.X
	if glob.mfinal_obj['X_normalized']:
		if summary_assay != 'ATAC' or glob.mfinal_adata.raw != None:
			glob.cxg_adata.raw = glob.cxg_adata_raw
	else:
		glob.cxg_adata.var['feature_is_filtered'] = False
		glob.cxg_adata = ad.AnnData(glob.cxg_adata_raw.X, obs=glob.cxg_adata.obs, obsm=glob.cxg_adata.obsm, var=glob.cxg_adata.var, uns=glob.cxg_adata.uns)
	quality_check(glob)
	glob.cxg_adata.write_h5ad(results_file, compression='gzip')

	# Printing out list of warnings
	for n in warning_list:
		if 'WARNING: Full list' not in n:
			print(n, end='\n')
		if 'Full list available in logging file.' not in n:
			logging.warning(n)


if __name__ == '__main__':
	args = getArgs()
	connection = lattice.Connection(args.mode)
	main(args.file, connection)<|MERGE_RESOLUTION|>--- conflicted
+++ resolved
@@ -661,9 +661,6 @@
 	glob.cxg_obsm['spatial'] = glob.cxg_adata_raw.obsm['spatial']
 
 
-<<<<<<< HEAD
-def main(mfinal_id, connection):
-=======
 # Check to see if there are any spots with zero counts and swap in_tissue to 0 if needed
 def check_sums(adata_raw, glob):
 	gene_sums = [np.sum(r) for r in adata_raw.X.toarray()]
@@ -677,8 +674,7 @@
 	return adata_raw
 
 
-def main(mfinal_id):
->>>>>>> 7f0ff0c7
+def main(mfinal_id, connection):
 
 	glob = GlobVals(None, None, None, None, None, None, None, connection)
 	glob.mfinal_obj = lattice.get_object(mfinal_id, connection)
