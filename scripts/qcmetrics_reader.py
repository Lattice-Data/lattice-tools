--- conflicted
+++ resolved
@@ -231,27 +231,18 @@
 			if prop in schema_props:
 				final_values[prop] = schemify(value, full_schema['properties'][prop]['type'])
 			else:
-<<<<<<< HEAD
-				extra_values[prop] = value
-		for k,v in should_match.items():
-			if report_json.get(k) != report_json.get(v):
-				print('WARNING: {} does not match {}'.format(k,v))
-			else:
-				print('all good: {} does match {}'.format(k,v))
-=======
 				#check for antibody capture metrics
 				try_prop = prop.replace('antibody:_','').split('_(')[0]
 				if args.assay == 'rna'and try_prop in ac_schema_props:
 					ac_values[try_prop] = schemify(value, ac_full_schema['properties'][try_prop]['type'])
 				else:
 					extra_values[prop] = value
-				# CHANGE TO for k,v in should_match.items():
-				if prop in should_match.keys():
-					if report_json[prop] != report_json[should_match[prop]]:
-						print('WARNING: {} does not match {}'.format(should_match[prop], prop))
-					else:
-						print('all good: {} does match {}'.format(should_match[prop], prop))
->>>>>>> dd803ad5
+		for k,v in should_match.items():
+			if report_json.get(k) != report_json.get(v):
+				print('WARNING: {} does not match {}'.format(k,v))
+			else:
+				print('all good: {} does match {}'.format(k,v))
+ 
 		in_schema[direct] = final_values
 		if ac_values:
 			ac_values['quality_metric_of'] = final_values['quality_metric_of']
