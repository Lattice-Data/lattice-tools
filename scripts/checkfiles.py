import argparse
import boto3
import datetime
import h5py #conda install h5py
import json
import lattice
import os
import re
import requests
import shutil
import subprocess
import sys
from urllib.parse import urljoin


EPILOG = '''
Run sanity checks on files.

Examples:

    python %(prog)s --mode production --accessions accessions.txt
    python %(prog)s --mode production --accesssions LATDF101HHH,LATDF102HHH,LATDF100HHH
    python %(prog)s --mode production --query "report/?type=RawSequenceFile&derived_from=/sequencing-runs/2a12eb7b-ed78-466a-9552-7512bdd7f45f/"
    python %(prog)s --s3-file s3://submissions-czi012eye/chen_2020/19D014_NeuNT_2_outs/raw_feature_bc_matrix.h5 --file-format h5

This relies on local variables to be defined based on the --mode you provide
to direct the updates to a server and to provide permissions
For example, if specifying --mode production, to make the changes on a local instance,
the following variables need to be defined...
PRODUCTION_KEY, PRODUCTION_SECRET, PRODUCTION_SERVER

For more details:

        python %(prog)s --help
'''


def getArgs():
    parser = argparse.ArgumentParser(
        description=__doc__, epilog=EPILOG,
        formatter_class=argparse.RawDescriptionHelpFormatter,
    )

    parser.add_argument('--mode', '-m',
                        help='The machine to run on.')
    parser.add_argument('--update',
                        default=False,
                        action='store_true',
                        help='Let the script proceed with the changes.  Default is False'),
    parser.add_argument('--query', '-q',
                        help="override the file search query, e.g. 'accession=ENCFF000ABC'")
    parser.add_argument('--accessions', '-a',
                        help="one or more file accessions to check, comma separated or a file containing a list of file accessions to check")
    parser.add_argument('--s3-file',
                        help="path to a file at s3 to check")
    parser.add_argument('--file-format',
                        help="the specified file format if an s3-file or local-file is being checked")
    args = parser.parse_args()
    return args


GZIP_TYPES = [
<<<<<<< HEAD
    "fastq",
    "mex"
=======
    "fastq"
>>>>>>> 0751acee
]

read_name_prefix = re.compile(
    '^(@[a-zA-Z\d]+[a-zA-Z\d_-]*:[a-zA-Z\d-]+:[a-zA-Z\d_-]' +
    '+:\d+:\d+:\d+:\d+)$')

read_name_pattern = re.compile(
    '^(@[a-zA-Z\d]+[a-zA-Z\d_-]*:[a-zA-Z\d-]+:[a-zA-Z\d_-]' +
    '+:\d+:\d+:\d+:\d+[\s_][123]:[YXN]:[0-9]+:([ACNTG\+]*|[0-9]*))$'
)

srr_read_name_pattern = re.compile(
    '^(@SRR[\d.]+)$'
)

def is_path_gzipped(path):
    try:
        f = open(path, 'rb')
    except IsADirectoryError:
        return 'IsADirectoryError'
    else:
        magic_number = f.read(2)
        return magic_number == b'\x1f\x8b'


def process_illumina_read_name_pattern(read_name, read_numbers_set, signatures_set, signatures_no_barcode_set, srr_flag):
    read_name_array = re.split(r'[:\s_]', read_name)
    flowcell = read_name_array[2]
    lane_number = read_name_array[3]
    if srr_flag:
        read_number = list(read_numbers_set)[0]
    else:
        read_number = read_name_array[-4]
        read_numbers_set.add(read_number)
    barcode_index = read_name_array[-1]
    signatures_set.add(
        flowcell + ':' + lane_number + ':' +
        read_number + ':' + barcode_index + ':')
    signatures_no_barcode_set.add(
        flowcell + ':' + lane_number + ':' +
        read_number + ':')


def process_illumina_prefix(read_name, signatures_set, old_illumina_current_prefix, read_numbers_set, srr_flag):
    if srr_flag:
        read_number = list(read_numbers_set)[0]
    else:
        read_number = '1'
        read_numbers_set.add(read_number)
    read_name_array = re.split(r':', read_name)

    if len(read_name_array) > 3:
        flowcell = read_name_array[2]
        lane_number = read_name_array[3]

        prefix = flowcell + ':' + lane_number
        if prefix != old_illumina_current_prefix:
            old_illumina_current_prefix = prefix

            signatures_set.add(
                flowcell + ':' + lane_number + ':' +
                read_number + '::' + read_name)

    return old_illumina_current_prefix


def process_read_name_line(read_name_line, old_illumina_current_prefix, read_numbers_set, signatures_no_barcode_set, signatures_set, read_lengths_dictionary, errors, srr_flag):
    read_name = read_name_line.strip()
    words_array = re.split(r'\s', read_name)
    if read_name_pattern.match(read_name) is None:
        if srr_read_name_pattern.match(read_name.split(' ')[0]) is not None:
            # in case the readname is following SRR format, read number will be
            # defined using SRR format specifications, and not by the illumina portion of the read name
            # srr_flag is used to distinguish between srr and "regular" readname formats
            srr_portion = read_name.split(' ')[0]
            if srr_portion.count('.') == 2:
                read_numbers_set.add(srr_portion[-1])
            else:
                read_numbers_set.add('1')
            illumina_portion = read_name.split(' ')[1]
            old_illumina_current_prefix = process_read_name_line('@'+illumina_portion,
                                                                old_illumina_current_prefix,
                                                                read_numbers_set,
                                                                signatures_no_barcode_set,
                                                                signatures_set,
                                                                read_lengths_dictionary,
                                                                errors, True, read_name_details)
        else:
            # unrecognized read_name_format
            # current convention is to include WHOLE
            # readname at the end of the signature
            if len(words_array) == 1:
                if read_name_prefix.match(read_name) is not None:
                    # new illumina without second part
                    old_illumina_current_prefix = process_illumina_prefix(
                        read_name,
                        signatures_set,
                        old_illumina_current_prefix,
                        read_numbers_set,
                        srr_flag)
<<<<<<< HEAD
=======

>>>>>>> 0751acee
                else:
                    errors['fastq_format_readname'] = read_name
                    # the only case to skip update content error - due to the changing
                    # nature of read names
            else:
                errors['fastq_format_readname'] = read_name
        # found a match to the regex of "almost" illumina read_name
    else:
        process_illumina_read_name_pattern(
            read_name,
            read_numbers_set,
            signatures_set,
            signatures_no_barcode_set,
            srr_flag)

    return old_illumina_current_prefix


def process_sequence_line(sequence_line, read_lengths_dictionary):
    length = len(sequence_line.strip())
    if length not in read_lengths_dictionary:
        read_lengths_dictionary[length] = 0
    read_lengths_dictionary[length] += 1


def process_barcodes(signatures_set):
    set_to_return = set()
    flowcells_dict = {}
    for entry in signatures_set:
        (f, l, r, b, rest) = entry.split(':')
        if (f, l, r) not in flowcells_dict:
            flowcells_dict[(f, l, r)] = {}
        if b not in flowcells_dict[(f, l, r)]:
            flowcells_dict[(f, l, r)][b] = 0
        flowcells_dict[(f, l, r)][b] += 1
    for key in flowcells_dict.keys():
        barcodes_dict = flowcells_dict[key]
        total = 0
        for b in barcodes_dict.keys():
            total += barcodes_dict[b]
        for b in barcodes_dict.keys():
            if ((float(total)/float(barcodes_dict[b])) < 100):
                set_to_return.add(key[0] + ':' +
                                  key[1] + ':' +
                                  key[2] + ':' +
                                  b + ':')
    return set_to_return


def process_read_lengths(read_lengths_dict, lengths_list, submitted_read_length, read_count, threshold_percentage, errors_to_report, results):
    reads_quantity = sum([count for length, count in read_lengths_dict.items()
                          if (submitted_read_length - 2) <= length <= (submitted_read_length + 2)])
    if ((threshold_percentage * read_count) > reads_quantity):
        errors_to_report['read_length'] = \
            'in file metadata the read_length is {}, '.format(submitted_read_length) + \
            'however the uploaded fastq file contains reads of following length(s) ' + \
            '{}. '.format(', '.join(map(str, lengths_list)))


def process_fastq_file(job):
    item = job['item']
    errors = job['errors']
    results = job['results']

    download_url = item.get('s3_uri')
    local_path = download_url.split('/')[-1]

    read_numbers_set = set()
    signatures_set = set()
    signatures_no_barcode_set = set()
    read_lengths_dictionary = {}
    read_count = 0
    old_illumina_current_prefix = 'empty'
    try:
        fastq_data_stream = subprocess.Popen(['gunzip --stdout {}'.format(
                                                        local_path)],
                                                        shell=True,
                                                        executable='/bin/bash',
                                                        stdout=subprocess.PIPE)
        line_index = 0
        for encoded_line in fastq_data_stream.stdout:
            try:
                line = encoded_line.decode('utf-8')
            except UnicodeDecodeError:
                errors['readname_encoding'] = 'Error occured, while decoding the readname string.'
            else:
                line_index += 1
                if line_index == 1:
                    
                    # may be from here deliver a flag about the presence/absence of the readnamedetails

                    old_illumina_current_prefix = \
                        process_read_name_line(
                            line,
                            old_illumina_current_prefix,
                            read_numbers_set,
                            signatures_no_barcode_set,
                            signatures_set,
                            read_lengths_dictionary,
                            errors, False)
            if line_index == 2:
                read_count += 1
                process_sequence_line(line, read_lengths_dictionary)

            line_index = line_index % 4
    except IOError:
        errors['unzipped_fastq_streaming'] = 'Error occured, while streaming unzipped fastq.'
    else:

        # read_count update
        results['read_count'] = read_count

        # read1/read2
        if len(read_numbers_set) > 1:
            errors['inconsistent_read_numbers'] = \
                'fastq file contains mixed read numbers ' + \
                '{}.'.format(', '.join(sorted(list(read_numbers_set))))

        # read_length
        read_lengths_list = []
        for k in sorted(read_lengths_dictionary.keys()):
            read_lengths_list.append((k, read_lengths_dictionary[k]))

        if 'read_length' in item and item['read_length'] > 2:
            process_read_lengths(read_lengths_dictionary,
                                 read_lengths_list,
                                 item['read_length'],
                                 read_count,
                                 0.9,
                                 errors,
                                 results)
        else:
            errors['read_length'] = 'no specified read length in the uploaded fastq file, ' + \
                                    'while read length(s) found in the file were {}. '.format(
                                        ', '.join(map(str, read_lengths_list)))
        # signatures
        signatures_for_comparison = set()
        is_UMI = False
        if 'flowcell_details' in item and len(item['flowcell_details']) > 0:
            for entry in item['flowcell_details']:
                if 'barcode' in entry and entry['barcode'] == 'UMI':
                    is_UMI = True
                    break
        if old_illumina_current_prefix == 'empty' and is_UMI:
            for entry in signatures_no_barcode_set:
                signatures_for_comparison.add(entry + 'UMI:')
        else:
            if old_illumina_current_prefix == 'empty' and len(signatures_set) > 100:
                signatures_for_comparison = process_barcodes(signatures_set)
                if len(signatures_for_comparison) == 0:
                    for entry in signatures_no_barcode_set:
                        signatures_for_comparison.add(entry + 'mixed:')

            else:
                signatures_for_comparison = signatures_set

        results['fastq_signature'] = sorted(list(signatures_for_comparison))

    os.remove(local_path)

<<<<<<< HEAD
def process_h5matrix_file(job):
    item = job['item']
    errors = job['errors']
    results = job['results']

    download_url = item.get('s3_uri')
    local_path = download_url.split('/')[-1]

    # https://support.10xgenomics.com/single-cell-gene-expression/software/pipelines/latest/advanced/h5_matrices
    # https://docs.h5py.org/en/stable/
    f = h5py.File(local_path, 'r')
    for k in list(f.keys()):
        dset = f[k]
        results['barcode_count'] = dset['barcodes'].shape[0]
        results['features'] = dset['features']['id'].shape[0]

    os.remove(local_path)


def process_matrix_file(job):
    item = job['item']
    errors = job['errors']
    results = job['results']

    tmp_dir = 'raw_feature_bc_matrix'
    mtx_path = 'matrix.mtx.gz'
    feature_path = 'features.tsv.gz'
    barcode_path = 'barcodes.tsv.gz'

    # do the matrix file in the directory
    try:
        matrix_stream = subprocess.Popen(['gunzip --stdout {}/{}'.format(tmp_dir, mtx_path)],
            shell=True, executable='/bin/bash', stdout=subprocess.PIPE)
    except subprocess.CalledProcessError as e:
        errors['matrix_information_extraction'] = 'Failed to extract information from ' + mtx_path

    try:
        line_index = 0
        for encoded_line in matrix_stream.stdout:
            line_index += 1
            if line_index == 3:
                count_summary = encoded_line.decode('utf-8').strip().split()
                features_count_frommatrix = int(count_summary[0])
                barcodes_count_frommatrix = int(count_summary[1])
                break
    except IOError:
        errors['unzipped_matrix_streaming'] = 'Error occured, while streaming unzipped matrix file.'

    # do the features file in the directory
    try:
        features_stream = subprocess.Popen(['gunzip --stdout {}/{}'.format(tmp_dir, feature_path)],
            shell=True, executable='/bin/bash', stdout=subprocess.PIPE)
    except subprocess.CalledProcessError as e:
        errors['features_information_extraction'] = 'Failed to extract information from ' + feature_path

    features_row_count = 0
    try:
        for encoded_line in features_stream.stdout:
            features_row_count += 1
    except IOError:
        errors['unzipped_features_streaming'] = 'Error occured, while streaming unzipped features file.'
    else:
        # read_count update
        if features_row_count == features_count_frommatrix:
            results['feature_count'] = features_row_count
        else:
            errors['feature_count_discrepancy'] = 'Feature count from matrix ({}) does not match row count in features.tsv ({})'.format(
                features_count_frommatrix, features_row_count)

    # do the barcodes file in the directory
    try:
        barcodes_stream = subprocess.Popen(['gunzip --stdout {}/{}'.format(tmp_dir, barcode_path)],
            shell=True, executable='/bin/bash', stdout=subprocess.PIPE)
    except subprocess.CalledProcessError as e:
        errors['barcodes_information_extraction'] = 'Failed to extract information from ' + barcode_path

    barcodes_row_count = 0
    try:
        for encoded_line in barcodes_stream.stdout:
            barcodes_row_count += 1
    except IOError:
        errors['unzipped_barcodes_streaming'] = 'Error occured, while streaming unzipped barcodes file.'
    else:
        # read_count update
        if barcodes_row_count == barcodes_count_frommatrix:
            results['barcode_count'] = barcodes_row_count
        else:
            errors['barcode_count_discrepancy'] = 'Barcode count from matrix ({}) does not match row count in barcodes.tsv ({})'.format(
                barcodes_count_frommatrix, barcodes_row_count)

    shutil.rmtree(tmp_dir)


    mtx_path = 'matrix.mtx.gz'
    feature_path = 'features.tsv.gz'
    barcode_path = 'barcodes.tsv.gz'

    # do the matrix file in the directory
    try:
        matrix_stream = subprocess.Popen(['gunzip --stdout {}/{}'.format(tmp_dir, mtx_path)],
            shell=True, executable='/bin/bash', stdout=subprocess.PIPE)
    except subprocess.CalledProcessError as e:
        errors['matrix_information_extraction'] = 'Failed to extract information from ' + mtx_path

    try:
        line_index = 0
        for encoded_line in matrix_stream.stdout:
            line_index += 1
            if line_index == 3:
                count_summary = encoded_line.decode('utf-8').strip().split()
                features_count_frommatrix = int(count_summary[0])
                barcodes_count_frommatrix = int(count_summary[1])
                break
    except IOError:
        errors['unzipped_matrix_streaming'] = 'Error occured, while streaming unzipped matrix file.'

    # do the features file in the directory
    try:
        features_stream = subprocess.Popen(['gunzip --stdout {}/{}'.format(tmp_dir, feature_path)],
            shell=True, executable='/bin/bash', stdout=subprocess.PIPE)
    except subprocess.CalledProcessError as e:
        errors['features_information_extraction'] = 'Failed to extract information from ' + feature_path

    features_row_count = 0
    try:
=======

def process_h5matrix_file(job):
    item = job['item']
    errors = job['errors']
    results = job['results']

    download_url = item.get('s3_uri')
    local_path = download_url.split('/')[-1]

    # https://support.10xgenomics.com/single-cell-gene-expression/software/pipelines/latest/advanced/h5_matrices
    # https://docs.h5py.org/en/stable/
    f = h5py.File(local_path, 'r')
    for k in list(f.keys()):
        dset = f[k]
        results['barcode_count'] = dset['barcodes'].shape[0]
        results['features'] = dset['features']['id'].shape[0]

    os.remove(local_path)


def process_matrix_file(job):
    item = job['item']
    errors = job['errors']
    results = job['results']

    tmp_dir = 'raw_feature_bc_matrix'
    mtx_path = 'matrix.mtx.gz'
    feature_path = 'features.tsv.gz'
    barcode_path = 'barcodes.tsv.gz'

    # do the matrix file in the directory
    try:
        matrix_stream = subprocess.Popen(['gunzip --stdout {}/{}'.format(tmp_dir, mtx_path)],
            shell=True, executable='/bin/bash', stdout=subprocess.PIPE)
    except subprocess.CalledProcessError as e:
        errors['matrix_information_extraction'] = 'Failed to extract information from ' + mtx_path

    try:
        line_index = 0
        for encoded_line in matrix_stream.stdout:
            line_index += 1
            if line_index == 3:
                count_summary = encoded_line.decode('utf-8').strip().split()
                features_count_frommatrix = int(count_summary[0])
                barcodes_count_frommatrix = int(count_summary[1])
                break
    except IOError:
        errors['unzipped_matrix_streaming'] = 'Error occured, while streaming unzipped matrix file.'

    # do the features file in the directory
    try:
        features_stream = subprocess.Popen(['gunzip --stdout {}/{}'.format(tmp_dir, feature_path)],
            shell=True, executable='/bin/bash', stdout=subprocess.PIPE)
    except subprocess.CalledProcessError as e:
        errors['features_information_extraction'] = 'Failed to extract information from ' + feature_path

    features_row_count = 0
    try:
>>>>>>> 0751acee
        for encoded_line in features_stream.stdout:
            features_row_count += 1
    except IOError:
        errors['unzipped_features_streaming'] = 'Error occured, while streaming unzipped features file.'
    else:
        # read_count update
        if features_row_count == features_count_frommatrix:
<<<<<<< HEAD
            result['feature_count'] = features_row_count
=======
            results['feature_count'] = features_row_count
>>>>>>> 0751acee
        else:
            errors['feature_count_discrepancy'] = 'Feature count from matrix ({}) does not match row count in features.tsv ({})'.format(
                features_count_frommatrix, features_row_count)

    # do the barcodes file in the directory
    try:
        barcodes_stream = subprocess.Popen(['gunzip --stdout {}/{}'.format(tmp_dir, barcode_path)],
            shell=True, executable='/bin/bash', stdout=subprocess.PIPE)
    except subprocess.CalledProcessError as e:
        errors['barcodes_information_extraction'] = 'Failed to extract information from ' + barcode_path

    barcodes_row_count = 0
    try:
        for encoded_line in barcodes_stream.stdout:
            barcodes_row_count += 1
    except IOError:
        errors['unzipped_barcodes_streaming'] = 'Error occured, while streaming unzipped barcodes file.'
    else:
        # read_count update
        if barcodes_row_count == barcodes_count_frommatrix:
<<<<<<< HEAD
            result['barcode_count'] = barcodes_row_count
=======
            results['barcode_count'] = barcodes_row_count
>>>>>>> 0751acee
        else:
            errors['barcode_count_discrepancy'] = 'Barcode count from matrix ({}) does not match row count in barcodes.tsv ({})'.format(
                barcodes_count_frommatrix, barcodes_row_count)

    shutil.rmtree(tmp_dir)


<<<<<<< HEAD
>>>>>>> more trimming, set up boto3 download
=======
>>>>>>> 0751acee
def download_s3_directory(job):
    item = job['item']
    errors = job['errors']
    results = job['results']

    download_url = item.get('s3_uri')
    bucket_name = download_url.split('/')[2]
    dir_path = download_url.replace('s3://{}/'.format(bucket_name), '')

    s3client = boto3.client("s3")
    tmp_dir = 'raw_feature_bc_matrix'
    os.mkdir(tmp_dir)
    for file_name in ['barcodes.tsv.gz', 'features.tsv.gz', 'matrix.mtx.gz']:
        try:
            s3client.download_file(bucket_name, dir_path + '/' + file_name, '{}/{}'.format(tmp_dir, file_name))
        except subprocess.CalledProcessError as e:
            errors['file not found'] = 'Failed to find file on s3'
        else:
            print(file_name + ' downloaded')

<<<<<<< HEAD

def download_s3_file(job):
    item = job['item']
    errors = job['errors']
    results = job['results']

    download_url = item.get('s3_uri')
    bucket_name = download_url.split('/')[2]
    file_path = download_url.replace('s3://{}/'.format(bucket_name), '')
    file_name = download_url.split('/')[-1]

=======

def download_s3_file(job):
    item = job['item']
    errors = job['errors']
    results = job['results']

    download_url = item.get('s3_uri')
    bucket_name = download_url.split('/')[2]
    file_path = download_url.replace('s3://{}/'.format(bucket_name), '')
    file_name = download_url.split('/')[-1]

>>>>>>> 0751acee
    s3client = boto3.client("s3")
    try:
        s3client.download_file(bucket_name, file_path, file_name)
    except subprocess.CalledProcessError as e:
        errors['file not found'] = 'Failed to find file on s3'
    else:
        print(file_name + ' downloaded')


def compare_with_db(job):
    file = job['item']
    errors = job['errors']
    results = job['results']
    post_json = {}

    inconsistent_count = 0

    for key in results.keys():
        if key not in file.keys():
            post_json[key] = results.get(key)
        elif results.get(key) == file.get(key):
            outcome = '{} consistent ({})'.format(key, results.get(key))
            if results.get('metadata_consistency'):
                results['metadata_consistency'].append(outcome)
            else:
                results['metadata_consistency'] = [outcome]
        else:
            inconsistent_count += 1
            outcome = '{} inconsistent ({}-s3file, {}-submitted)'.format(key, results.get(key), file.get(key))
            if errors.get('metadata_inconsistency'):
                errors['metadata_inconsistency'].append(outcome)
            else:
                errors['metadata_inconsistency'] = [outcome]
    if inconsistent_count == 0:
        post_json['validated'] = True

    job['post_json'] = post_json


def check_file(job):
    file = job['item']
    errors = job['errors']
    results = job['results']

    download_url = file.get('s3_uri')
    local_path = download_url.split('/')[-1]

    # check file size & md5sum
    file_stat = os.stat(local_path)
    results['file_size'] = file_stat.st_size
    # Faster than doing it in Python.
    try:
        output = subprocess.check_output('md5sum-lite {}'.format(local_path),
            shell=True, executable='/bin/bash', stderr=subprocess.STDOUT)
    except subprocess.CalledProcessError as e:
        errors['md5sum'] = e.output.decode(errors='replace').rstrip('\n')
    else:
        results['md5sum'] = output[:32].decode(errors='replace')
        try:
            int(results['md5sum'], 16)
        except ValueError:
            errors['md5sum'] = output.decode(errors='replace').rstrip('\n')
    # check for correct gzip status
    try:
        is_gzipped = is_path_gzipped(local_path)
    except Exception as e:
        return job
    else:
        if file.get('file_format') not in GZIP_TYPES:
            if is_gzipped:
                errors['gzip'] = 'Expected un-gzipped file'
        elif not is_gzipped:
            errors['gzip'] = 'Expected gzipped file'
        else:
            # May want to replace this with something like:
            # $ cat $local_path | tee >(md5sum >&2) | gunzip | md5sum
            # or http://stackoverflow.com/a/15343686/199100    
            # if gzipped, unzip, get md5sum
            try:
                output = subprocess.check_output(
                    'set -o pipefail; gunzip --stdout {} | md5sum-lite'.format(local_path),
                    shell=True, executable='/bin/bash', stderr=subprocess.STDOUT)
            except subprocess.CalledProcessError as e:
                errors['content_md5sum'] = e.output.decode(errors='replace').rstrip('\n')
            else:
                results['content_md5sum'] = output[:32].decode(errors='replace')

            # do format-specific validation
            if file.get('file_format') == 'fastq':
                process_fastq_file(job)
    if file.get('file_format') == 'mex':
        process_matrix_file(job)
    if file.get('file_format') == 'h5':
        process_h5matrix_file(job)

    return job


def fetch_files(out, mode=None, query=None, accessions=None, s3_file=None, file_format=None):
    if accessions or query:
        connection = lattice.Connection(mode)
        server = connection.server
        if accessions:
            # checkfiles using a file with a list of file accessions to be checked
            if '.' in accessions:
                r = None
                if os.path.isfile(accessions):
                    ACCESSIONS = [line.rstrip('\n') for line in open(accessions)]
            # checkfiles using a list of accessions in the command, comma separated
            else:
                ACCESSIONS = accessions.split(',')

        # checkfiles using a query
        else:
            query_url = urljoin(connection.server, query.replace('report', 'search') + '&format=json&limit=all&field=accession')
            r = requests.get(query_url, auth=connection.auth)
            try:
                r.raise_for_status()
            except requests.HTTPError:
                return
            else:
                ACCESSIONS = [x['accession'] for x in r.json()['@graph']]

        jobs = []
        for acc in ACCESSIONS:
            item_url = urljoin(connection.server, acc + '/?frame=object')
            fileObject = requests.get(item_url, auth=connection.auth)
            if not fileObject.ok:
                errors['file_HTTPError'] = ('HTTP error: unable to get file object')
            else:
                check_me_flag = True
                blockers = []
                file_json = fileObject.json()
                if file_json.get('no_file_available') == True:
                    blockers.append('marked as no_file_available')
                    check_me_flag = False
                if not file_json.get('s3_uri'):
                    blockers.append('s3_uri not submitted')
                    check_me_flag = False
                if file_json.get('validated') == True:
                    blockers.append('already validated')
                    check_me_flag = False
                if check_me_flag == False:
                    out.write(acc + '\t' + file_json.get('s3_uri','') + '\t' + ','.join(blockers) + 3*('\t') + 'n/a' + '\n')
                elif check_me_flag == True:
                    job = {
                        'item': file_json,
                        'results': {},
                        'errors': {}
                    }
                    jobs.append(job)
        return jobs

    # checkfiles on a file that is not in the Lattice database but is at s3
    elif s3_file:
        jobs = [{
            'item': {
                'accession': 'not yet submitted',
                's3_uri': s3_file
            },
            'results': {},
            'errors': {}
        }]
        if file_format:
            jobs[0]['item']['file_format'] = file_format
        return jobs


def main():
    args = getArgs()
    if (args.query or args.accessions) and not args.mode:
        sys.exit('ERROR: --mode is required with --query/--accessions')

    arg_count = 0
    for arg in [args.query, args.accessions, args.s3_file]:
        if arg:
            arg_count += 1
    if arg_count != 1:
        sys.exit('ERROR: exactly one of --query, --accessions, --s3-file is required, {} given'.format(arg_count))

    version = '0.9'

    initiating_run = 'STARTING Checkfiles version {} at {}'.format(
        version, datetime.datetime.now())
    print(initiating_run)

    out = open('report.txt', 'w')
    report_headers = '\t'.join([
        'accession',
        's3_uri',
        'errors',
        'results',
        'json_patch',
        'Lattice patched?'
    ])
    out.write(report_headers + '\n')

    jobs = fetch_files(out, args.mode, args.query, args.accessions, args.s3_file, args.file_format)

    if jobs:
        print('CHECKING {} files'.format(len(jobs)))
        for job in jobs:
            if job['item'].get('file_format') == 'mex':
                download_s3_directory(job)
            else:
                download_s3_file(job)
            check_file(job)
            compare_with_db(job)
            file_obj = job.get('item')
            tab_report = '\t'.join([
                file_obj.get('accession', 'UNKNOWN'),
                file_obj.get('s3_uri', ''),
                str(job['errors']),
                str(job['results']),
                str(job['post_json']),
                job.get('patch_result', 'n/a')
            ])
            out.write(tab_report + '\n')

        finishing_run = 'FINISHED Checkfiles at {}'.format(datetime.datetime.now())
        print(finishing_run)
        out.close()
    else:
        print('FINISHED No files to check, see report.txt for details')


if __name__ == '__main__':
    main()<|MERGE_RESOLUTION|>--- conflicted
+++ resolved
@@ -60,12 +60,8 @@
 
 
 GZIP_TYPES = [
-<<<<<<< HEAD
     "fastq",
     "mex"
-=======
-    "fastq"
->>>>>>> 0751acee
 ]
 
 read_name_prefix = re.compile(
@@ -166,10 +162,6 @@
                         old_illumina_current_prefix,
                         read_numbers_set,
                         srr_flag)
-<<<<<<< HEAD
-=======
-
->>>>>>> 0751acee
                 else:
                     errors['fastq_format_readname'] = read_name
                     # the only case to skip update content error - due to the changing
@@ -330,7 +322,6 @@
 
     os.remove(local_path)
 
-<<<<<<< HEAD
 def process_h5matrix_file(job):
     item = job['item']
     errors = job['errors']
@@ -456,66 +447,6 @@
 
     features_row_count = 0
     try:
-=======
-
-def process_h5matrix_file(job):
-    item = job['item']
-    errors = job['errors']
-    results = job['results']
-
-    download_url = item.get('s3_uri')
-    local_path = download_url.split('/')[-1]
-
-    # https://support.10xgenomics.com/single-cell-gene-expression/software/pipelines/latest/advanced/h5_matrices
-    # https://docs.h5py.org/en/stable/
-    f = h5py.File(local_path, 'r')
-    for k in list(f.keys()):
-        dset = f[k]
-        results['barcode_count'] = dset['barcodes'].shape[0]
-        results['features'] = dset['features']['id'].shape[0]
-
-    os.remove(local_path)
-
-
-def process_matrix_file(job):
-    item = job['item']
-    errors = job['errors']
-    results = job['results']
-
-    tmp_dir = 'raw_feature_bc_matrix'
-    mtx_path = 'matrix.mtx.gz'
-    feature_path = 'features.tsv.gz'
-    barcode_path = 'barcodes.tsv.gz'
-
-    # do the matrix file in the directory
-    try:
-        matrix_stream = subprocess.Popen(['gunzip --stdout {}/{}'.format(tmp_dir, mtx_path)],
-            shell=True, executable='/bin/bash', stdout=subprocess.PIPE)
-    except subprocess.CalledProcessError as e:
-        errors['matrix_information_extraction'] = 'Failed to extract information from ' + mtx_path
-
-    try:
-        line_index = 0
-        for encoded_line in matrix_stream.stdout:
-            line_index += 1
-            if line_index == 3:
-                count_summary = encoded_line.decode('utf-8').strip().split()
-                features_count_frommatrix = int(count_summary[0])
-                barcodes_count_frommatrix = int(count_summary[1])
-                break
-    except IOError:
-        errors['unzipped_matrix_streaming'] = 'Error occured, while streaming unzipped matrix file.'
-
-    # do the features file in the directory
-    try:
-        features_stream = subprocess.Popen(['gunzip --stdout {}/{}'.format(tmp_dir, feature_path)],
-            shell=True, executable='/bin/bash', stdout=subprocess.PIPE)
-    except subprocess.CalledProcessError as e:
-        errors['features_information_extraction'] = 'Failed to extract information from ' + feature_path
-
-    features_row_count = 0
-    try:
->>>>>>> 0751acee
         for encoded_line in features_stream.stdout:
             features_row_count += 1
     except IOError:
@@ -523,11 +454,7 @@
     else:
         # read_count update
         if features_row_count == features_count_frommatrix:
-<<<<<<< HEAD
-            result['feature_count'] = features_row_count
-=======
             results['feature_count'] = features_row_count
->>>>>>> 0751acee
         else:
             errors['feature_count_discrepancy'] = 'Feature count from matrix ({}) does not match row count in features.tsv ({})'.format(
                 features_count_frommatrix, features_row_count)
@@ -548,11 +475,7 @@
     else:
         # read_count update
         if barcodes_row_count == barcodes_count_frommatrix:
-<<<<<<< HEAD
-            result['barcode_count'] = barcodes_row_count
-=======
             results['barcode_count'] = barcodes_row_count
->>>>>>> 0751acee
         else:
             errors['barcode_count_discrepancy'] = 'Barcode count from matrix ({}) does not match row count in barcodes.tsv ({})'.format(
                 barcodes_count_frommatrix, barcodes_row_count)
@@ -560,10 +483,6 @@
     shutil.rmtree(tmp_dir)
 
 
-<<<<<<< HEAD
->>>>>>> more trimming, set up boto3 download
-=======
->>>>>>> 0751acee
 def download_s3_directory(job):
     item = job['item']
     errors = job['errors']
@@ -584,7 +503,6 @@
         else:
             print(file_name + ' downloaded')
 
-<<<<<<< HEAD
 
 def download_s3_file(job):
     item = job['item']
@@ -596,19 +514,6 @@
     file_path = download_url.replace('s3://{}/'.format(bucket_name), '')
     file_name = download_url.split('/')[-1]
 
-=======
-
-def download_s3_file(job):
-    item = job['item']
-    errors = job['errors']
-    results = job['results']
-
-    download_url = item.get('s3_uri')
-    bucket_name = download_url.split('/')[2]
-    file_path = download_url.replace('s3://{}/'.format(bucket_name), '')
-    file_name = download_url.split('/')[-1]
-
->>>>>>> 0751acee
     s3client = boto3.client("s3")
     try:
         s3client.download_file(bucket_name, file_path, file_name)
