--- conflicted
+++ resolved
@@ -986,16 +986,11 @@
         var_organisms.remove('NCBITaxon:2697049')
     if 'NCBITaxon:2697049' == uns_organism:
         report('"Covid is not a supported uns.organism"', 'ERROR')
-<<<<<<< HEAD
         valid = False
-=======
-        valid=False
->>>>>>> bdab2931
     if len(var_organisms) > 1:
         report(f'Multiple organisms found in var index: {var_organisms}', 'ERROR')
         valid = False
     if valid:
-<<<<<<< HEAD
         if var_organisms[0] in organisms_with_descendants:
             if utils.is_ontological_descendant_of(ONTOLOGY_PARSER,uns_organism,var_organisms[0]):
                 report(f'Single organism found: {var_organisms}', 'GOOD')
@@ -1003,9 +998,6 @@
                 report(f'Uns metadata contains non-descendant of var index organism: {var_organisms[0]}, {uns_organism}', 'ERROR')
                 return
         elif uns_organism == var_organisms[0]:
-=======
-        if uns_organism == var_organisms[0]:
->>>>>>> bdab2931
             report(f'Single organism found: {var_organisms}', 'GOOD')
         else:
             report(f'Different organisms found between var index and uns metadata: {var_organisms[0]}, {uns_organism}', 'ERROR')
@@ -1014,11 +1006,7 @@
         return
 
     # Check the number of genes threshold base on biotype per specific organism
-<<<<<<< HEAD
     org_obj = [i for i in gencode.SupportedOrganisms if i.value==var_organisms[0]][0]
-=======
-    org_obj = [i for i in gencode.SupportedOrganisms if i.value==uns_organism][0]
->>>>>>> bdab2931
     gene_checker = gencode.GeneChecker(org_obj)
     num_genes_biotype = len([i for i in gene_checker.gene_dict.keys() if gene_checker.gene_dict[i][2] in accepted_biotypes])
 
